#   Copyright (C) 2013 Canonical Ltd.
#
#   Author: Scott Moser <scott.moser@canonical.com>
#
#   Curtin is free software: you can redistribute it and/or modify it under
#   the terms of the GNU Affero General Public License as published by the
#   Free Software Foundation, either version 3 of the License, or (at your
#   option) any later version.
#
#   Curtin is distributed in the hope that it will be useful, but WITHOUT ANY
#   WARRANTY; without even the implied warranty of MERCHANTABILITY or FITNESS
#   FOR A PARTICULAR PURPOSE.  See the GNU Affero General Public License for
#   more details.
#
#   You should have received a copy of the GNU Affero General Public License
#   along with Curtin.  If not, see <http://www.gnu.org/licenses/>.

import argparse
import collections
import errno
import glob
import json
import os
import platform
import re
import shutil
import socket
import subprocess
import stat
import sys
import tempfile
import time

<<<<<<< HEAD
# avoid the dependency to python3-six as used in cloud-init
try:
    from urlparse import urlparse
except ImportError:
    # python3
    # avoid triggering pylint, https://github.com/PyCQA/pylint/issues/769
    # pylint:disable=import-error,no-name-in-module
    from urllib.parse import urlparse

=======
>>>>>>> e96d33b7
try:
    string_types = (basestring,)
except NameError:
    string_types = (str,)

from .log import LOG

_INSTALLED_HELPERS_PATH = '/usr/lib/curtin/helpers'
_INSTALLED_MAIN = '/usr/bin/curtin'

_LSB_RELEASE = {}

_DNS_REDIRECT_IP = None

# matcher used in template rendering functions
BASIC_MATCHER = re.compile(r'\$\{([A-Za-z0-9_.]+)\}|\$([A-Za-z0-9_.]+)')


def _subp(args, data=None, rcs=None, env=None, capture=False, shell=False,
          logstring=False, decode="replace", target=None):
    if rcs is None:
        rcs = [0]

    devnull_fp = None
    try:
<<<<<<< HEAD
        if not is_target_slash(target):
=======
        if target_path(target) != "/":
>>>>>>> e96d33b7
            args = ['chroot', target] + list(args)

        if not logstring:
            LOG.debug(("Running command %s with allowed return codes %s"
                       " (shell=%s, capture=%s)"), args, rcs, shell, capture)
        else:
            LOG.debug(("Running hidden command to protect sensitive "
                       "input/output logstring: %s"), logstring)
        stdin = None
        stdout = None
        stderr = None
        if capture:
            stdout = subprocess.PIPE
            stderr = subprocess.PIPE
        if data is None:
            devnull_fp = open(os.devnull)
            stdin = devnull_fp
        else:
            stdin = subprocess.PIPE
        sp = subprocess.Popen(args, stdout=stdout,
                              stderr=stderr, stdin=stdin,
                              env=env, shell=shell)
        (out, err) = sp.communicate(data)

        # Just ensure blank instead of none.
        if not out and capture:
            out = b''
        if not err and capture:
            err = b''
        if decode:
            def ldecode(data, m='utf-8'):
                if not isinstance(data, bytes):
                    return data
                return data.decode(m, errors=decode)

            out = ldecode(out)
            err = ldecode(err)
    except OSError as e:
        raise ProcessExecutionError(cmd=args, reason=e)
    finally:
        if devnull_fp:
            devnull_fp.close()

    rc = sp.returncode  # pylint: disable=E1101
    if rc not in rcs:
        raise ProcessExecutionError(stdout=out, stderr=err,
                                    exit_code=rc,
                                    cmd=args)
    return (out, err)


def subp(*args, **kwargs):
    """Run a subprocess.

    :param args: command to run in a list. [cmd, arg1, arg2...]
    :param data: input to the command, made available on its stdin.
    :param rcs:
        a list of allowed return codes.  If subprocess exits with a value not
        in this list, a ProcessExecutionError will be raised.  By default,
        data is returned as a string.  See 'decode' parameter.
    :param env: a dictionary for the command's environment.
    :param capture:
        boolean indicating if output should be captured.  If True, then stderr
        and stdout will be returned.  If False, they will not be redirected.
    :param shell: boolean indicating if this should be run with a shell.
    :param logstring:
        the command will be logged to DEBUG.  If it contains info that should
        not be logged, then logstring will be logged instead.
    :param decode:
        if False, no decoding will be done and returned stdout and stderr will
        be bytes.  Other allowed values are 'strict', 'ignore', and 'replace'.
        These values are passed through to bytes().decode() as the 'errors'
        parameter.  There is no support for decoding to other than utf-8.
    :param retries:
        a list of times to sleep in between retries.  After each failure
        subp will sleep for N seconds and then try again.  A value of [1, 3]
        means to run, sleep 1, run, sleep 3, run and then return exit code.
    """
    retries = []
    if "retries" in kwargs:
        retries = kwargs.pop("retries")

    if args:
        cmd = args[0]
    if 'args' in kwargs:
        cmd = kwargs['args']

    # Retry with waits between the retried command.
    for num, wait in enumerate(retries):
        try:
            return _subp(*args, **kwargs)
        except ProcessExecutionError as e:
            LOG.debug("try %s: command %s failed, rc: %s", num,
                      cmd, e.exit_code)
            time.sleep(wait)
    # Final try without needing to wait or catch the error. If this
    # errors here then it will be raised to the caller.
    return _subp(*args, **kwargs)


def load_command_environment(env=os.environ, strict=False):

    mapping = {'scratch': 'WORKING_DIR', 'fstab': 'OUTPUT_FSTAB',
               'interfaces': 'OUTPUT_INTERFACES', 'config': 'CONFIG',
               'target': 'TARGET_MOUNT_POINT',
               'network_state': 'OUTPUT_NETWORK_STATE',
               'network_config': 'OUTPUT_NETWORK_CONFIG',
               'report_stack_prefix': 'CURTIN_REPORTSTACK'}

    if strict:
        missing = [k for k in mapping if k not in env]
        if len(missing):
            raise KeyError("missing environment vars: %s" % missing)

    return {k: env.get(v) for k, v in mapping.items()}


class BadUsage(Exception):
    pass


class ProcessExecutionError(IOError):

    MESSAGE_TMPL = ('%(description)s\n'
                    'Command: %(cmd)s\n'
                    'Exit code: %(exit_code)s\n'
                    'Reason: %(reason)s\n'
                    'Stdout: %(stdout)r\n'
                    'Stderr: %(stderr)r')

    def __init__(self, stdout=None, stderr=None,
                 exit_code=None, cmd=None,
                 description=None, reason=None):
        if not cmd:
            self.cmd = '-'
        else:
            self.cmd = cmd

        if not description:
            self.description = 'Unexpected error while running command.'
        else:
            self.description = description

        if not isinstance(exit_code, int):
            self.exit_code = '-'
        else:
            self.exit_code = exit_code

        if not stderr:
            self.stderr = ''
        else:
            self.stderr = stderr

        if not stdout:
            self.stdout = ''
        else:
            self.stdout = stdout

        if reason:
            self.reason = reason
        else:
            self.reason = '-'

        message = self.MESSAGE_TMPL % {
            'description': self.description,
            'cmd': self.cmd,
            'exit_code': self.exit_code,
            'stdout': self.stdout,
            'stderr': self.stderr,
            'reason': self.reason,
        }
        IOError.__init__(self, message)


class LogTimer(object):
    def __init__(self, logfunc, msg):
        self.logfunc = logfunc
        self.msg = msg

    def __enter__(self):
        self.start = time.time()
        return self

    def __exit__(self, etype, value, trace):
        self.logfunc("%s took %0.3f seconds" %
                     (self.msg, time.time() - self.start))


def is_mounted(target, src=None, opts=None):
    # return whether or not src is mounted on target
    mounts = ""
    with open("/proc/mounts", "r") as fp:
        mounts = fp.read()

    for line in mounts.splitlines():
        if line.split()[1] == os.path.abspath(target):
            return True
    return False


def do_mount(src, target, opts=None):
    # mount src at target with opts and return True
    # if already mounted, return False
    if opts is None:
        opts = []
    if isinstance(opts, str):
        opts = [opts]

    if is_mounted(target, src, opts):
        return False

    ensure_dir(target)
    cmd = ['mount'] + opts + [src, target]
    subp(cmd)
    return True


def do_umount(mountpoint):
    if not is_mounted(mountpoint):
        return False
    subp(['umount', mountpoint])
    return True


def ensure_dir(path, mode=None):
    try:
        os.makedirs(path)
    except OSError as e:
        if e.errno != errno.EEXIST:
            raise

    if mode is not None:
        os.chmod(path, mode)


def write_file(filename, content, mode=0o644, omode="w"):
    ensure_dir(os.path.dirname(filename))
    with open(filename, omode) as fp:
        fp.write(content)
    os.chmod(filename, mode)


def load_file(path, mode="r"):
    with open(path, mode) as fp:
        return fp.read()


def del_file(path):
    try:
        os.unlink(path)
        LOG.debug("del_file: removed %s", path)
    except OSError as e:
        LOG.exception("del_file: %s did not exist.", path)
        if e.errno != errno.ENOENT:
            raise e


def disable_daemons_in_root(target):
    contents = "\n".join(
        ['#!/bin/sh',
         '# see invoke-rc.d for exit codes. 101 is "do not run"',
         'while true; do',
         '   case "$1" in',
         '      -*) shift;;',
         '      makedev|x11-common) exit 0;;',
         '      *) exit 101;;',
         '   esac',
         'done',
         ''])

    fpath = target_path(target, "/usr/sbin/policy-rc.d")

    if os.path.isfile(fpath):
        return False

    write_file(fpath, mode=0o755, content=contents)
    return True


def undisable_daemons_in_root(target):
    try:
        os.unlink(target_path(target, "/usr/sbin/policy-rc.d"))
    except OSError as e:
        if e.errno != errno.ENOENT:
            raise
        return False
    return True


class ChrootableTarget(object):
    def __init__(self, target, allow_daemons=False, sys_resolvconf=True):
        if target is None:
            target = "/"
        self.target = target_path(target)
        self.mounts = ["/dev", "/proc", "/sys"]
        self.umounts = []
        self.disabled_daemons = False
        self.allow_daemons = allow_daemons
        self.sys_resolvconf = sys_resolvconf
        self.rconf_d = None

    def __enter__(self):
        for p in self.mounts:
            tpath = target_path(self.target, p)
            if do_mount(p, tpath, opts='--bind'):
                self.umounts.append(tpath)

        if not self.allow_daemons:
            self.disabled_daemons = disable_daemons_in_root(self.target)

        rconf = target_path(self.target, "/etc/resolv.conf")
        target_etc = os.path.dirname(rconf)
        if self.target != "/" and os.path.isdir(target_etc):
            # never muck with resolv.conf on /
            rconf = os.path.join(target_etc, "resolv.conf")
            rtd = None
            try:
                rtd = tempfile.mkdtemp(dir=target_etc)
                tmp = os.path.join(rtd, "resolv.conf")
                os.rename(rconf, tmp)
                self.rconf_d = rtd
                shutil.copy("/etc/resolv.conf", rconf)
            except:
                if rtd:
                    shutil.rmtree(rtd)
                    self.rconf_d = None
                raise

        return self

    def __exit__(self, etype, value, trace):
        if self.disabled_daemons:
            undisable_daemons_in_root(self.target)

        # if /dev is to be unmounted, udevadm settle (LP: #1462139)
        if target_path(self.target, "/dev") in self.umounts:
            subp(['udevadm', 'settle'])

        for p in reversed(self.umounts):
            do_umount(p)

        rconf = target_path(self.target, "/etc/resolv.conf")
        if self.sys_resolvconf and self.rconf_d:
            os.rename(os.path.join(self.rconf_d, "resolv.conf"), rconf)
            shutil.rmtree(self.rconf_d)

    def subp(self, *args, **kwargs):
        kwargs['target'] = self.target
        return subp(*args, **kwargs)
<<<<<<< HEAD


class RunInChroot(ChrootableTarget):
    def __call__(self, *args, **kwargs):
        self.subp(*args, **kwargs)
=======

    def path(self, path):
        return target_path(self.target, path)
>>>>>>> e96d33b7


def is_exe(fpath):
    # Return path of program for execution if found in path
    return os.path.isfile(fpath) and os.access(fpath, os.X_OK)


def which(program, search=None, target=None):
    target = target_path(target)

    if os.path.sep in program:
        # if program had a '/' in it, then do not search PATH
        # 'which' does consider cwd here. (cd / && which bin/ls) = bin/ls
        # so effectively we set cwd to / (or target)
        if is_exe(target_path(target, program)):
            return program

    if search is None:
        paths = [p.strip('"') for p in
                 os.environ.get("PATH", "").split(os.pathsep)]
        if target == "/":
            search = paths
        else:
            search = [p for p in paths if p.startswith("/")]

    # normalize path input
    search = [os.path.abspath(p) for p in search]

    for path in search:
        ppath = os.path.sep.join((path, program))
        if is_exe(target_path(target, ppath)):
            return ppath

    return None


def get_paths(curtin_exe=None, lib=None, helpers=None):
    # return a dictionary with paths for 'curtin_exe', 'helpers' and 'lib'
    # that represent where 'curtin' executable lives, where the 'curtin' module
    # directory is (containing __init__.py) and where the 'helpers' directory.
    mydir = os.path.realpath(os.path.dirname(__file__))
    tld = os.path.realpath(mydir + os.path.sep + "..")

    if curtin_exe is None:
        if os.path.isfile(os.path.join(tld, "bin", "curtin")):
            curtin_exe = os.path.join(tld, "bin", "curtin")

    if (curtin_exe is None and
            (os.path.basename(sys.argv[0]).startswith("curtin") and
             os.path.isfile(sys.argv[0]))):
        curtin_exe = os.path.realpath(sys.argv[0])

    if curtin_exe is None:
        found = which('curtin')
        if found:
            curtin_exe = found

    if (curtin_exe is None and os.path.exists(_INSTALLED_MAIN)):
        curtin_exe = _INSTALLED_MAIN

    cfile = "common"  # a file in 'helpers'
    if (helpers is None and
            os.path.isfile(os.path.join(tld, "helpers", cfile))):
        helpers = os.path.join(tld, "helpers")

    if (helpers is None and
            os.path.isfile(os.path.join(_INSTALLED_HELPERS_PATH, cfile))):
        helpers = _INSTALLED_HELPERS_PATH

    return({'curtin_exe': curtin_exe, 'lib': mydir, 'helpers': helpers})


def get_architecture(target=None):
    out, _ = subp(['dpkg', '--print-architecture'], capture=True,
                  target=target)
    return out.strip()


def has_pkg_available(pkg, target=None):
    out, _ = subp(['apt-cache', 'pkgnames'], capture=True, target=target)
    for item in out.splitlines():
        if pkg == item.strip():
            return True
    return False


def get_installed_packages(target=None):
    (out, _) = subp(['dpkg-query', '--list'], target=target, capture=True)
    if isinstance(out, bytes):
        out = out.decode()

    pkgs_inst = set()
    for line in out.splitlines():
        try:
            (state, pkg, _) = line.split(None, 2)
        except ValueError:
            continue
        if state.startswith("hi") or state.startswith("ii"):
            pkgs_inst.add(re.sub(":.*", "", pkg))

    return pkgs_inst


def has_pkg_installed(pkg, target=None):
    try:
        out, _ = subp(['dpkg-query', '--show', '--showformat',
                       '${db:Status-Abbrev}', pkg],
                      capture=True, target=target)
        return out.rstrip() == "ii"
    except ProcessExecutionError:
        return False


def parse_dpkg_version(raw, name=None, semx=None):
    """Parse a dpkg version string into various parts and calcualate a
       numerical value of the version for use in comparing package versions

       returns a dictionary with the results
    """
    if semx is None:
        semx = (10000, 100, 1)

    upstream = raw.split('-')[0]
    toks = upstream.split(".", 2)
    if len(toks) == 3:
        major, minor, micro = toks
    elif len(toks) == 2:
        major, minor, micro = (toks[0], toks[1], 0)
    elif len(toks) == 1:
        major, minor, micro = (toks[0], 0, 0)

    version = {
        'major': major,
        'minor': minor,
        'micro': micro,
        'raw': raw,
        'upstream': upstream,
    }
    if name:
        version['name'] = name

    if semx:
        try:
            version['semantic_version'] = int(
                int(major) * semx[0] + int(minor) * semx[1] +
                int(micro) * semx[2])
        except (ValueError, IndexError):
            version['semantic_version'] = None

    return version


def get_package_version(pkg, target=None, semx=None):
    """Use dpkg-query to extract package pkg's version string
       and parse the version string into a dictionary
    """
    try:
        out, _ = subp(['dpkg-query', '--show', '--showformat',
                       '${Version}', pkg], capture=True, target=target)
        raw = out.rstrip()
        return parse_dpkg_version(raw, name=pkg, semx=semx)
    except ProcessExecutionError:
        return None


def find_newer(src, files):
    mtime = os.stat(src).st_mtime
    return [f for f in files if
            os.path.exists(f) and os.stat(f).st_mtime > mtime]


def set_unexecutable(fname, strict=False):
    """set fname so it is not executable.

    if strict, raise an exception if the file does not exist.
    return the current mode, or None if no change is needed.
    """
    if not os.path.exists(fname):
        if strict:
            raise ValueError('%s: file does not exist' % fname)
        return None
    cur = stat.S_IMODE(os.lstat(fname).st_mode)
    target = cur & (~stat.S_IEXEC & ~stat.S_IXGRP & ~stat.S_IXOTH)
    if cur == target:
        return None
    os.chmod(fname, target)
    return cur


def apt_update(target=None, env=None, force=False, comment=None,
               retries=None):

    marker = "tmp/curtin.aptupdate"
    if target is None:
        target = "/"

    if env is None:
        env = os.environ.copy()

    if retries is None:
        # by default run apt-update up to 3 times to allow
        # for transient failures
        retries = (1, 2, 3)

    if comment is None:
        comment = "no comment provided"

    if comment.endswith("\n"):
        comment = comment[:-1]

    marker = target_path(target, marker)
    # if marker exists, check if there are files that would make it obsolete
    listfiles = [target_path(target, "/etc/apt/sources.list")]
    listfiles += glob.glob(
        target_path(target, "etc/apt/sources.list.d/*.list"))

    if os.path.exists(marker) and not force:
        if len(find_newer(marker, listfiles)) == 0:
            return

    restore_perms = []

    abs_tmpdir = tempfile.mkdtemp(dir=target_path(target, "/tmp"))
    try:
        abs_slist = abs_tmpdir + "/sources.list"
        abs_slistd = abs_tmpdir + "/sources.list.d"
        ch_tmpdir = "/tmp/" + os.path.basename(abs_tmpdir)
        ch_slist = ch_tmpdir + "/sources.list"
        ch_slistd = ch_tmpdir + "/sources.list.d"

        # this file gets executed on apt-get update sometimes. (LP: #1527710)
        motd_update = target_path(
            target, "/usr/lib/update-notifier/update-motd-updates-available")
        pmode = set_unexecutable(motd_update)
        if pmode is not None:
            restore_perms.append((motd_update, pmode),)

        # create tmpdir/sources.list with all lines other than deb-src
        # avoid apt complaining by using existing and empty dir for sourceparts
        os.mkdir(abs_slistd)
        with open(abs_slist, "w") as sfp:
            for sfile in listfiles:
                with open(sfile, "r") as fp:
                    contents = fp.read()
                for line in contents.splitlines():
                    line = line.lstrip()
                    if not line.startswith("deb-src"):
                        sfp.write(line + "\n")

        update_cmd = [
            'apt-get', '--quiet',
            '--option=Acquire::Languages=none',
            '--option=Dir::Etc::sourcelist=%s' % ch_slist,
            '--option=Dir::Etc::sourceparts=%s' % ch_slistd,
            'update']

        # do not using 'run_apt_command' so we can use 'retries' to subp
        with ChrootableTarget(target, allow_daemons=True) as inchroot:
            inchroot.subp(update_cmd, env=env, retries=retries)
    finally:
        for fname, perms in restore_perms:
            os.chmod(fname, perms)
        if abs_tmpdir:
            shutil.rmtree(abs_tmpdir)

    with open(marker, "w") as fp:
        fp.write(comment + "\n")


def run_apt_command(mode, args=None, aptopts=None, env=None, target=None,
                    execute=True, allow_daemons=False):
    opts = ['--quiet', '--assume-yes',
            '--option=Dpkg::options::=--force-unsafe-io',
            '--option=Dpkg::Options::=--force-confold']

    if args is None:
        args = []

    if aptopts is None:
        aptopts = []

    if env is None:
        env = os.environ.copy()
        env['DEBIAN_FRONTEND'] = 'noninteractive'

    if which('eatmydata', target=target):
        emd = ['eatmydata']
    else:
        emd = []

    cmd = emd + ['apt-get'] + opts + aptopts + [mode] + args
    if not execute:
        return env, cmd

    apt_update(target, env=env, comment=' '.join(cmd))
    with ChrootableTarget(target, allow_daemons=allow_daemons) as inchroot:
        return inchroot.subp(cmd, env=env)


def system_upgrade(aptopts=None, target=None, env=None, allow_daemons=False):
    LOG.debug("Upgrading system in %s", target)
    for mode in ('dist-upgrade', 'autoremove'):
        ret = run_apt_command(
            mode, aptopts=aptopts, target=target,
            env=env, allow_daemons=allow_daemons)
    return ret


def install_packages(pkglist, aptopts=None, target=None, env=None,
                     allow_daemons=False):
    if isinstance(pkglist, str):
        pkglist = [pkglist]
    return run_apt_command(
        'install', args=pkglist,
        aptopts=aptopts, target=target, env=env, allow_daemons=allow_daemons)


def is_uefi_bootable():
    return os.path.exists('/sys/firmware/efi') is True


def run_hook_if_exists(target, hook):
    """
    Look for "hook" in "target" and run it
    """
    target_hook = target_path(target, '/curtin/' + hook)
    if os.path.isfile(target_hook):
        LOG.debug("running %s" % target_hook)
        subp([target_hook])
        return True
    return False


def sanitize_source(source):
    """
    Check the install source for type information
    If no type information is present or it is an invalid
    type, we default to the standard tgz format
    """
    if type(source) is dict:
        # already sanitized?
        return source
    supported = ['tgz', 'dd-tgz']
    deftype = 'tgz'
    for i in supported:
        prefix = i + ":"
        if source.startswith(prefix):
            return {'type': i, 'uri': source[len(prefix):]}

    LOG.debug("unknown type for url '%s', assuming type '%s'", source, deftype)
    # default to tgz for unknown types
    return {'type': deftype, 'uri': source}


def get_dd_images(sources):
    """
    return all disk images in sources list
    """
    src = []
    if type(sources) is not dict:
        return src
    for i in sources:
        if type(sources[i]) is not dict:
            continue
        if sources[i]['type'].startswith('dd-'):
            src.append(sources[i]['uri'])
    return src


def get_meminfo(meminfo="/proc/meminfo", raw=False):
    mpliers = {'kB': 2**10, 'mB': 2 ** 20, 'B': 1, 'gB': 2 ** 30}
    kmap = {'MemTotal:': 'total', 'MemFree:': 'free',
            'MemAvailable:': 'available'}
    ret = {}
    with open(meminfo, "r") as fp:
        for line in fp:
            try:
                key, value, unit = line.split()
            except ValueError:
                key, value = line.split()
                unit = 'B'
            if raw:
                ret[key] = int(value) * mpliers[unit]
            elif key in kmap:
                ret[kmap[key]] = int(value) * mpliers[unit]

    return ret


def get_fs_use_info(path):
    # return some filesystem usage info as tuple of (size_in_bytes, free_bytes)
    statvfs = os.statvfs(path)
    return (statvfs.f_frsize * statvfs.f_blocks,
            statvfs.f_frsize * statvfs.f_bfree)


def human2bytes(size):
    # convert human 'size' to integer
    size_in = size

    if isinstance(size, int):
        return size
    elif isinstance(size, float):
        if int(size) != size:
            raise ValueError("'%s': resulted in non-integer (%s)" %
                             (size_in, int(size)))
        return size
    elif not isinstance(size, str):
        raise TypeError("cannot convert type %s ('%s')." % (type(size), size))

    if size.endswith("B"):
        size = size[:-1]

    mpliers = {'B': 1, 'K': 2 ** 10, 'M': 2 ** 20, 'G': 2 ** 30, 'T': 2 ** 40}

    num = size
    mplier = 'B'
    for m in mpliers:
        if size.endswith(m):
            mplier = m
            num = size[0:-len(m)]

    try:
        num = float(num)
    except ValueError:
        raise ValueError("'%s' is not valid input." % size_in)

    if num < 0:
        raise ValueError("'%s': cannot be negative" % size_in)

    val = num * mpliers[mplier]
    if int(val) != val:
        raise ValueError("'%s': resulted in non-integer (%s)" % (size_in, val))

    return val


def import_module(import_str):
    """Import a module."""
    __import__(import_str)
    return sys.modules[import_str]


def try_import_module(import_str, default=None):
    """Try to import a module."""
    try:
        return import_module(import_str)
    except ImportError:
        return default


def is_file_not_found_exc(exc):
    return (isinstance(exc, IOError) and exc.errno == errno.ENOENT)


def _lsb_release(target=None):
    fmap = {'Codename': 'codename', 'Description': 'description',
            'Distributor ID': 'id', 'Release': 'release'}

    data = {}
    try:
        out, _ = subp(['lsb_release', '--all'], capture=True, target=target)
        for line in out.splitlines():
            fname, _, val = line.partition(":")
            if fname in fmap:
                data[fmap[fname]] = val.strip()
        missing = [k for k in fmap.values() if k not in data]
        if len(missing):
            LOG.warn("Missing fields in lsb_release --all output: %s",
                     ','.join(missing))

    except ProcessExecutionError as err:
        LOG.warn("Unable to get lsb_release --all: %s", err)
        data = {v: "UNAVAILABLE" for v in fmap.values()}

    return data


def lsb_release(target=None):
    if not is_target_slash(target):
        # do not use or update cache if target is provided
        return _lsb_release(target)

    global _LSB_RELEASE
    if not _LSB_RELEASE:
        data = _lsb_release()
        _LSB_RELEASE.update(data)
    return _LSB_RELEASE


class MergedCmdAppend(argparse.Action):
    """This appends to a list in order of appearence both the option string
       and the value"""
    def __call__(self, parser, namespace, values, option_string=None):
        if getattr(namespace, self.dest, None) is None:
            setattr(namespace, self.dest, [])
        getattr(namespace, self.dest).append((option_string, values,))


def json_dumps(data):
    return json.dumps(data, indent=1, sort_keys=True,
                      separators=(',', ': ')).encode('utf-8')


def get_platform_arch():
    platform2arch = {
        'i586': 'i386',
        'i686': 'i386',
        'x86_64': 'amd64',
        'ppc64le': 'ppc64el',
        'aarch64': 'arm64',
    }
    return platform2arch.get(platform.machine(), platform.machine())


<<<<<<< HEAD
def basic_template_render(content, params):
    """This does simple replacement of bash variable like templates.

    It identifies patterns like ${a} or $a and can also identify patterns like
    ${a.b} or $a.b which will look for a key 'b' in the dictionary rooted
    by key 'a'.
    """

    def replacer(match):
        """ replacer
            replacer used in regex match to replace content
        """
        # Only 1 of the 2 groups will actually have a valid entry.
        name = match.group(1)
        if name is None:
            name = match.group(2)
        if name is None:
            raise RuntimeError("Match encountered but no valid group present")
        path = collections.deque(name.split("."))
        selected_params = params
        while len(path) > 1:
            key = path.popleft()
            if not isinstance(selected_params, dict):
                raise TypeError("Can not traverse into"
                                " non-dictionary '%s' of type %s while"
                                " looking for subkey '%s'"
                                % (selected_params,
                                   selected_params.__class__.__name__,
                                   key))
            selected_params = selected_params[key]
        key = path.popleft()
        if not isinstance(selected_params, dict):
            raise TypeError("Can not extract key '%s' from non-dictionary"
                            " '%s' of type %s"
                            % (key, selected_params,
                               selected_params.__class__.__name__))
        return str(selected_params[key])

    return BASIC_MATCHER.sub(replacer, content)


def render_string(content, params):
    """ render_string
        render a string following replacement rules as defined in
        basic_template_render returning the string
    """
    if not params:
        params = {}
    return basic_template_render(content, params)


def is_resolvable(name):
    """determine if a url is resolvable, return a boolean
    This also attempts to be resilent against dns redirection.

    Note, that normal nsswitch resolution is used here.  So in order
    to avoid any utilization of 'search' entries in /etc/resolv.conf
    we have to append '.'.

    The top level 'invalid' domain is invalid per RFC.  And example.com
    should also not exist.  The random entry will be resolved inside
    the search list.
    """
    global _DNS_REDIRECT_IP
    if _DNS_REDIRECT_IP is None:
        badips = set()
        badnames = ("does-not-exist.example.com.", "example.invalid.")
        badresults = {}
        for iname in badnames:
            try:
                result = socket.getaddrinfo(iname, None, 0, 0,
                                            socket.SOCK_STREAM,
                                            socket.AI_CANONNAME)
                badresults[iname] = []
                for (_, _, _, cname, sockaddr) in result:
                    badresults[iname].append("%s: %s" % (cname, sockaddr[0]))
                    badips.add(sockaddr[0])
            except (socket.gaierror, socket.error):
                pass
        _DNS_REDIRECT_IP = badips
        if badresults:
            LOG.debug("detected dns redirection: %s", badresults)

    try:
        result = socket.getaddrinfo(name, None)
        # check first result's sockaddr field
        addr = result[0][4][0]
        if addr in _DNS_REDIRECT_IP:
            LOG.debug("dns %s in _DNS_REDIRECT_IP", name)
            return False
        LOG.debug("dns %s resolved to '%s'", name, result)
        return True
    except (socket.gaierror, socket.error):
        LOG.debug("dns %s failed to resolve", name)
        return False


def is_resolvable_url(url):
    """determine if this url is resolvable (existing or ip)."""
    return is_resolvable(urlparse(url).hostname)


def is_target_slash(target):
    return target_path(target) == "/"


=======
>>>>>>> e96d33b7
def target_path(target, path=None):
    # return 'path' inside target, accepting target as None
    if target in (None, ""):
        target = "/"
    elif not isinstance(target, string_types):
        raise ValueError("Unexpected input for target: %s" % target)
    else:
        target = os.path.abspath(target)
        # abspath("//") returns "//" specifically for 2 slashes.
        if target.startswith("//"):
            target = target[1:]

    if not path:
        return target

    # os.path.join("/etc", "/foo") returns "/foo". Chomp all leading /.
    while len(path) and path[0] == "/":
        path = path[1:]

    return os.path.join(target, path)


# vi: ts=4 expandtab syntax=python<|MERGE_RESOLUTION|>--- conflicted
+++ resolved
@@ -31,7 +31,6 @@
 import tempfile
 import time
 
-<<<<<<< HEAD
 # avoid the dependency to python3-six as used in cloud-init
 try:
     from urlparse import urlparse
@@ -41,8 +40,6 @@
     # pylint:disable=import-error,no-name-in-module
     from urllib.parse import urlparse
 
-=======
->>>>>>> e96d33b7
 try:
     string_types = (basestring,)
 except NameError:
@@ -68,11 +65,7 @@
 
     devnull_fp = None
     try:
-<<<<<<< HEAD
-        if not is_target_slash(target):
-=======
         if target_path(target) != "/":
->>>>>>> e96d33b7
             args = ['chroot', target] + list(args)
 
         if not logstring:
@@ -422,17 +415,9 @@
     def subp(self, *args, **kwargs):
         kwargs['target'] = self.target
         return subp(*args, **kwargs)
-<<<<<<< HEAD
-
-
-class RunInChroot(ChrootableTarget):
-    def __call__(self, *args, **kwargs):
-        self.subp(*args, **kwargs)
-=======
 
     def path(self, path):
         return target_path(self.target, path)
->>>>>>> e96d33b7
 
 
 def is_exe(fpath):
@@ -521,13 +506,11 @@
 
 def get_installed_packages(target=None):
     (out, _) = subp(['dpkg-query', '--list'], target=target, capture=True)
-    if isinstance(out, bytes):
-        out = out.decode()
 
     pkgs_inst = set()
     for line in out.splitlines():
         try:
-            (state, pkg, _) = line.split(None, 2)
+            (state, pkg, other) = line.split(None, 2)
         except ValueError:
             continue
         if state.startswith("hi") or state.startswith("ii"):
@@ -912,7 +895,7 @@
 
 
 def lsb_release(target=None):
-    if not is_target_slash(target):
+    if target_path(target) != "/":
         # do not use or update cache if target is provided
         return _lsb_release(target)
 
@@ -948,7 +931,6 @@
     return platform2arch.get(platform.machine(), platform.machine())
 
 
-<<<<<<< HEAD
 def basic_template_render(content, params):
     """This does simple replacement of bash variable like templates.
 
@@ -1051,12 +1033,6 @@
     return is_resolvable(urlparse(url).hostname)
 
 
-def is_target_slash(target):
-    return target_path(target) == "/"
-
-
-=======
->>>>>>> e96d33b7
 def target_path(target, path=None):
     # return 'path' inside target, accepting target as None
     if target in (None, ""):
