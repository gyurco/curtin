--- conflicted
+++ resolved
@@ -103,21 +103,10 @@
         # curtin will pass-through the netconfig into the target
         # for rendering at runtime, unless:
         #   1) target OS does not support (cloud-init too old)
-<<<<<<< HEAD
-        #   2) config disables passthrough
-        passthrough = netcfg.get('network', {}).get('passthrough', None)
-        LOG.debug('netcfg set passthrough to: %s', passthrough)
-        if passthrough is None:
-            LOG.info('Checking cloud-init in target [%s] for network '
-                     'configuration passthrough support.', target)
-            passthrough = net.netconfig_passthrough_available(target)
-            LOG.debug('passthrough available via in-target: %s', passthrough)
-=======
         LOG.info('Checking cloud-init in target [%s] for network '
                  'configuration passthrough support.', target)
         passthrough = net.netconfig_passthrough_available(target)
         LOG.debug('passthrough available via in-target: %s', passthrough)
->>>>>>> 4627717f
 
         if passthrough:
             LOG.info('Passing network configuration through to target: %s',
@@ -197,27 +186,6 @@
         LOG.exception(msg)
         raise
 
-    known_contents = ["net.ipv6.conf.all.use_tempaddr = 2",
-                      "net.ipv6.conf.default.use_tempaddr = 2"]
-    lines = [f.strip() for f in contents.splitlines()
-             if not f.startswith("#")]
-    if lines == known_contents:
-        LOG.info('deleting file: %s', cfg)
-        util.del_file(cfg)
-        msg = "removed %s with known contents" % cfg
-        curtin_contents = '\n'.join(
-            ["# IPv6 Privacy Extensions (RFC 4941)",
-             "# Disabled by curtin",
-             "# net.ipv6.conf.all.use_tempaddr = 2",
-             "# net.ipv6.conf.default.use_tempaddr = 2"])
-        util.write_file(cfg, curtin_contents)
-    else:
-        LOG.info('skipping, content didnt match')
-        LOG.debug("found content:\n%s", lines)
-        LOG.debug("expected contents:\n%s", known_contents)
-        msg = (bmsg + " '%s' exists with user configured content." % cfg)
-        raise ValueError(msg)
-
 
 def _maybe_remove_legacy_eth0(target,
                               path="etc/network/interfaces.d/eth0.cfg"):
