#   Copyright (C) 2013-2014 Canonical Ltd.
#
#   Author: Scott Moser <scott.moser@canonical.com>
#   Author: Blake Rouse <blake.rouse@canonical.com>
#
#   Curtin is free software: you can redistribute it and/or modify it under
#   the terms of the GNU Affero General Public License as published by the
#   Free Software Foundation, either version 3 of the License, or (at your
#   option) any later version.
#
#   Curtin is distributed in the hope that it will be useful, but WITHOUT ANY
#   WARRANTY; without even the implied warranty of MERCHANTABILITY or FITNESS
#   FOR A PARTICULAR PURPOSE.  See the GNU Affero General Public License for
#   more details.
#
#   You should have received a copy of the GNU Affero General Public License
#   along with Curtin.  If not, see <http://www.gnu.org/licenses/>.

import errno
import glob
import os
import re

from curtin.log import LOG
from curtin.udev import generate_udev_rule
import curtin.util as util
import curtin.config as config
from . import network_state

SYS_CLASS_NET = "/sys/class/net/"

NET_CONFIG_OPTIONS = [
    "address", "netmask", "broadcast", "network", "metric", "gateway",
    "pointtopoint", "media", "mtu", "hostname", "leasehours", "leasetime",
    "vendor", "client", "bootfile", "server", "hwaddr", "provider", "frame",
    "netnum", "endpoint", "local", "ttl",
    ]

NET_CONFIG_COMMANDS = [
    "pre-up", "up", "post-up", "down", "pre-down", "post-down",
    ]

NET_CONFIG_BRIDGE_OPTIONS = [
    "bridge_ageing", "bridge_bridgeprio", "bridge_fd", "bridge_gcinit",
    "bridge_hello", "bridge_maxage", "bridge_maxwait", "bridge_stp",
    ]


def sys_dev_path(devname, path=""):
    return SYS_CLASS_NET + devname + "/" + path


def read_sys_net(devname, path, translate=None, enoent=None, keyerror=None):
    try:
        contents = ""
        with open(sys_dev_path(devname, path), "r") as fp:
            contents = fp.read().strip()
        if translate is None:
            return contents

        try:
            return translate.get(contents)
        except KeyError:
            LOG.debug("found unexpected value '%s' in '%s/%s'", contents,
                      devname, path)
            if keyerror is not None:
                return keyerror
            raise
    except OSError as e:
        if e.errno == errno.ENOENT and enoent is not None:
            return enoent
        raise


def is_up(devname):
    # The linux kernel says to consider devices in 'unknown'
    # operstate as up for the purposes of network configuration. See
    # Documentation/networking/operstates.txt in the kernel source.
    translate = {'up': True, 'unknown': True, 'down': False}
    return read_sys_net(devname, "operstate", enoent=False, keyerror=False,
                        translate=translate)


def is_wireless(devname):
    return os.path.exists(sys_dev_path(devname, "wireless"))


def is_connected(devname):
    # is_connected isn't really as simple as that.  2 is
    # 'physically connected'. 3 is 'not connected'. but a wlan interface will
    # always show 3.
    try:
        iflink = read_sys_net(devname, "iflink", enoent=False)
        if iflink == "2":
            return True
        if not is_wireless(devname):
            return False
        LOG.debug("'%s' is wireless, basing 'connected' on carrier", devname)

        return read_sys_net(devname, "carrier", enoent=False, keyerror=False,
                            translate={'0': False, '1': True})

    except IOError as e:
        if e.errno == errno.EINVAL:
            return False
        raise


def is_physical(devname):
    return os.path.exists(sys_dev_path(devname, "device"))


def is_present(devname):
    return os.path.exists(sys_dev_path(devname))


def get_devicelist():
    return os.listdir(SYS_CLASS_NET)


class ParserError(Exception):
    """Raised when parser has issue parsing the interfaces file."""


def parse_deb_config_data(ifaces, contents, src_dir, src_path):
    """Parses the file contents, placing result into ifaces.

    '_source_path' is added to every dictionary entry to define which file
    the configration information came from.

    :param ifaces: interface dictionary
    :param contents: contents of interfaces file
    :param src_dir: directory interfaces file was located
    :param src_path: file path the `contents` was read
    """
    currif = None
    for line in contents.splitlines():
        line = line.strip()
        if line.startswith('#'):
            continue
        split = line.split(' ')
        option = split[0]
        if option == "source-directory":
            parsed_src_dir = split[1]
            if not parsed_src_dir.startswith("/"):
                parsed_src_dir = os.path.join(src_dir, parsed_src_dir)
            for expanded_path in glob.glob(parsed_src_dir):
                dir_contents = os.listdir(expanded_path)
                dir_contents = [
                    os.path.join(expanded_path, path)
                    for path in dir_contents
                    if (os.path.isfile(os.path.join(expanded_path, path)) and
                        re.match("^[a-zA-Z0-9_-]+$", path) is not None)
                ]
                for entry in dir_contents:
                    with open(entry, "r") as fp:
                        src_data = fp.read().strip()
                    abs_entry = os.path.abspath(entry)
                    parse_deb_config_data(
                        ifaces, src_data,
                        os.path.dirname(abs_entry), abs_entry)
        elif option == "source":
            new_src_path = split[1]
            if not new_src_path.startswith("/"):
                new_src_path = os.path.join(src_dir, new_src_path)
            for expanded_path in glob.glob(new_src_path):
                with open(expanded_path, "r") as fp:
                    src_data = fp.read().strip()
                abs_path = os.path.abspath(expanded_path)
                parse_deb_config_data(
                    ifaces, src_data,
                    os.path.dirname(abs_path), abs_path)
        elif option == "auto":
            for iface in split[1:]:
                if iface not in ifaces:
                    ifaces[iface] = {
                        # Include the source path this interface was found in.
                        "_source_path": src_path
                    }
                ifaces[iface]['auto'] = True
                ifaces[iface]['control'] = 'auto'
        elif option.startswith('allow-'):
            for iface in split[1:]:
                if iface not in ifaces:
                    ifaces[iface] = {
                        # Include the source path this interface was found in.
                        "_source_path": src_path
                    }
                ifaces[iface]['auto'] = False
                ifaces[iface]['control'] = option.split('allow-')[-1]
        elif option == "iface":
            iface, family, method = split[1:4]
            if iface not in ifaces:
                ifaces[iface] = {
                    # Include the source path this interface was found in.
                    "_source_path": src_path
                }
            # man (5) interfaces says we can have multiple iface stanzas
            # all options are combined
            ifaces[iface]['family'] = family
            ifaces[iface]['method'] = method
            currif = iface
        elif option == "hwaddress":
            ifaces[currif]['hwaddress'] = split[1]
        elif option in NET_CONFIG_OPTIONS:
            ifaces[currif][option] = split[1]
        elif option in NET_CONFIG_COMMANDS:
            if option not in ifaces[currif]:
                ifaces[currif][option] = []
            ifaces[currif][option].append(' '.join(split[1:]))
        elif option.startswith('dns-'):
            if 'dns' not in ifaces[currif]:
                ifaces[currif]['dns'] = {}
            if option == 'dns-search':
                ifaces[currif]['dns']['search'] = []
                for domain in split[1:]:
                    ifaces[currif]['dns']['search'].append(domain)
            elif option == 'dns-nameservers':
                ifaces[currif]['dns']['nameservers'] = []
                for server in split[1:]:
                    ifaces[currif]['dns']['nameservers'].append(server)
        elif option.startswith('bridge_'):
            if 'bridge' not in ifaces[currif]:
                ifaces[currif]['bridge'] = {}
            if option in NET_CONFIG_BRIDGE_OPTIONS:
                bridge_option = option.replace('bridge_', '', 1)
                ifaces[currif]['bridge'][bridge_option] = split[1]
            elif option == "bridge_ports":
                ifaces[currif]['bridge']['ports'] = []
                for iface in split[1:]:
                    ifaces[currif]['bridge']['ports'].append(iface)
            elif option == "bridge_hw" and split[1].lower() == "mac":
                ifaces[currif]['bridge']['mac'] = split[2]
            elif option == "bridge_pathcost":
                if 'pathcost' not in ifaces[currif]['bridge']:
                    ifaces[currif]['bridge']['pathcost'] = {}
                ifaces[currif]['bridge']['pathcost'][split[1]] = split[2]
            elif option == "bridge_portprio":
                if 'portprio' not in ifaces[currif]['bridge']:
                    ifaces[currif]['bridge']['portprio'] = {}
                ifaces[currif]['bridge']['portprio'][split[1]] = split[2]
        elif option.startswith('bond-'):
            if 'bond' not in ifaces[currif]:
                ifaces[currif]['bond'] = {}
            bond_option = option.replace('bond-', '', 1)
            ifaces[currif]['bond'][bond_option] = split[1]
    for iface in ifaces.keys():
        if 'auto' not in ifaces[iface]:
            ifaces[iface]['auto'] = False


def parse_deb_config(path):
    """Parses a debian network configuration file."""
    ifaces = {}
    with open(path, "r") as fp:
        contents = fp.read().strip()
    abs_path = os.path.abspath(path)
    parse_deb_config_data(
        ifaces, contents,
        os.path.dirname(abs_path), abs_path)
    return ifaces


def parse_net_config_data(net_config):
    """Parses the config, returns NetworkState dictionary

    :param net_config: curtin network config dict
    """
    state = None
    if 'version' in net_config and 'config' in net_config:
        ns = network_state.NetworkState(version=net_config.get('version'),
                                        config=net_config.get('config'))
        ns.parse_config()
        state = ns.network_state

    return state


def parse_net_config(path):
    """Parses a curtin network configuration file and
       return network state"""
    ns = None
    net_config = config.load_config(path)
    if 'network' in net_config:
        ns = parse_net_config_data(net_config.get('network'))

    return ns


def render_persistent_net(network_state):
    ''' Given state, emit udev rules to map
        mac to ifname
    '''
    content = "# Autogenerated by curtin\n"
    interfaces = network_state.get('interfaces')
    for iface in interfaces.values():
        if iface['type'] == 'physical':
            ifname = iface.get('name', None)
            mac = iface.get('mac_address', '')
            # len(macaddr) == 2 * 6 + 5 == 17
            if ifname and mac and len(mac) == 17:
                content += generate_udev_rule(ifname, mac.lower())

    return content


# TODO: switch valid_map based on mode inet/inet6
def iface_add_subnet(iface, subnet):
    content = ""
    valid_map = [
        'address',
        'netmask',
        'broadcast',
        'metric',
        'gateway',
        'pointopoint',
        'mtu',
        'scope',
        'dns_search',
        'dns_nameservers',
    ]
    for key, value in subnet.items():
        if value and key in valid_map:
            if type(value) == list:
                value = " ".join(value)
            if '_' in key:
                key = key.replace('_', '-')
            content += "    {} {}\n".format(key, value)

    return content


# TODO: switch to valid_map for attrs
def iface_add_attrs(iface, index):
    # If the index is non-zero, this is an alias interface. Alias interfaces
    # represent additional interface addresses, and should not have additional
    # attributes. (extra attributes here are almost always either incorrect,
    # or are applied to the parent interface.) So if this is an alias, stop
    # right here.
    if index != 0:
        return ""
    content = ""
    ignore_map = [
        'control',
        'index',
        'inet',
        'mode',
        'name',
        'subnets',
        'type',
    ]
<<<<<<< HEAD

    # These values require repetitive printing
    # of the key for each value
    multiline_keys = [
        'bridge_pathcost',
        'bridge_portprio',
        'bridge_waitport',
    ]

    def add_entry(key, value):
        if type(value) == list:
            value = " ".join([str(v) for v in value])
        return "    {} {}\n".format(key, value)

    if iface['type'] not in ['bond', 'bridge']:
=======
    if iface['type'] not in ['bond', 'bridge', 'vlan']:
>>>>>>> 052de567
        ignore_map.append('mac_address')

    for key, value in iface.items():
        if value and key not in ignore_map:
            if key in multiline_keys:
                for v in value:
                    content += add_entry(key, v)
            else:
                content += add_entry(key, value)

    return content


def render_route(route, indent=""):
    """When rendering routes for an iface, in some cases applying a route
    may result in the route command returning non-zero which produces
    some confusing output for users manually using ifup/ifdown[1].  To
    that end, we will optionally include an '|| true' postfix to each
    route line allowing users to work with ifup/ifdown without using
    --force option.

    We may at somepoint not want to emit this additional postfix, and
    add a 'strict' flag to this function.  When called with strict=True,
    then we will not append the postfix.

    1. http://askubuntu.com/questions/168033/
             how-to-set-static-routes-in-ubuntu-server
    """
    content = []
    up = indent + "post-up route add"
    down = indent + "pre-down route del"
    or_true = " || true"
    mapping = {
        'network': '-net',
        'netmask': 'netmask',
        'gateway': 'gw',
        'metric': 'metric',
    }
    if route['network'] == '0.0.0.0' and route['netmask'] == '0.0.0.0':
        default_gw = " default gw %s" % route['gateway']
        content.append(up + default_gw + or_true)
        content.append(down + default_gw + or_true)
    elif route['network'] == '::' and route['netmask'] == 0:
        # ipv6!
        default_gw = " -A inet6 default gw %s" % route['gateway']
        content.append(up + default_gw + or_true)
        content.append(down + default_gw + or_true)
    else:
        route_line = ""
        for k in ['network', 'netmask', 'gateway', 'metric']:
            if k in route:
                route_line += " %s %s" % (mapping[k], route[k])
        content.append(up + route_line + or_true)
        content.append(down + route_line + or_true)
    return "\n".join(content) + "\n"


def iface_start_entry(iface):
    fullname = iface['name']

    control = iface['control']
    if control == "auto":
        cverb = "auto"
    elif control in ("hotplug",):
        cverb = "allow-" + control
    else:
        cverb = "# control-" + control

    subst = iface.copy()
    subst.update({'fullname': fullname, 'cverb': cverb})

    return ("{cverb} {fullname}\n"
            "iface {fullname} {inet} {mode}\n").format(**subst)


def subnet_is_ipv6(subnet):
    # 'static6' or 'dhcp6'
    if subnet['type'].endswith('6'):
        # This is a request for DHCPv6.
        return True
    elif subnet['type'] == 'static' and ":" in subnet['address']:
        return True
    return False


def render_interfaces(network_state):
    ''' Given state, emit etc/network/interfaces content '''

    content = ""
    interfaces = network_state.get('interfaces')
    ''' Apply a sort order to ensure that we write out
        the physical interfaces first; this is critical for
        bonding
    '''
    order = {
        'physical': 0,
        'bond': 1,
        'bridge': 2,
        'vlan': 3,
    }
    content += "auto lo\niface lo inet loopback\n"
    for dnskey, value in network_state.get('dns', {}).items():
        if len(value):
            content += "    dns-{} {}\n".format(dnskey, " ".join(value))

    for iface in sorted(interfaces.values(),
                        key=lambda k: (order[k['type']], k['name'])):

        if content[-2:] != "\n\n":
            content += "\n"
        subnets = iface.get('subnets', {})
        if subnets:
            for index, subnet in enumerate(subnets):
                if content[-2:] != "\n\n":
                    content += "\n"
                iface['index'] = index
                iface['mode'] = subnet['type']
                iface['control'] = subnet.get('control', 'auto')
                subnet_inet = 'inet'
                if subnet_is_ipv6(subnet):
                    subnet_inet += '6'
                iface['inet'] = subnet_inet
                if subnet['type'].startswith('dhcp'):
                    iface['mode'] = 'dhcp'

                # do not emit multiple 'auto $IFACE' lines as older (precise)
                # ifupdown complains
                if "auto %s\n" % (iface['name']) in content:
                    iface['control'] = 'alias'

                content += iface_start_entry(iface)
                content += iface_add_subnet(iface, subnet)
                content += iface_add_attrs(iface, index)

                for route in subnet.get('routes', []):
                    content += render_route(route, indent="    ") + '\n'

        else:
            # ifenslave docs say to auto the slave devices
            if 'bond-master' in iface or 'bond-slaves' in iface:
                content += "auto {name}\n".format(**iface)
            content += "iface {name} {inet} {mode}\n".format(**iface)
            content += iface_add_attrs(iface, 0)

    for route in network_state.get('routes'):
        content += render_route(route)

    # global replacements until v2 format
    content = content.replace('mac_address', 'hwaddress ether')

    # Play nice with others and source eni config files
    content += "\nsource /etc/network/interfaces.d/*.cfg\n"

    return content


def render_network_state(target, network_state):
    eni = 'etc/network/interfaces'
    netrules = 'etc/udev/rules.d/70-persistent-net.rules'
    cc = 'etc/cloud/cloud.cfg.d/curtin-disable-cloudinit-networking.cfg'

    eni = os.path.sep.join((target, eni,))
    LOG.info('Writing ' + eni)
    util.write_file(eni, content=render_interfaces(network_state))

    netrules = os.path.sep.join((target, netrules,))
    LOG.info('Writing ' + netrules)
    util.write_file(netrules, content=render_persistent_net(network_state))

    cc_disable = os.path.sep.join((target, cc,))
    LOG.info('Writing ' + cc_disable)
    util.write_file(cc_disable, content='network: {config: disabled}\n')


def get_interface_mac(ifname):
    """Returns the string value of an interface's MAC Address"""
    return read_sys_net(ifname, "address", enoent=False)

# vi: ts=4 expandtab syntax=python<|MERGE_RESOLUTION|>--- conflicted
+++ resolved
@@ -349,7 +349,6 @@
         'subnets',
         'type',
     ]
-<<<<<<< HEAD
 
     # These values require repetitive printing
     # of the key for each value
@@ -364,10 +363,7 @@
             value = " ".join([str(v) for v in value])
         return "    {} {}\n".format(key, value)
 
-    if iface['type'] not in ['bond', 'bridge']:
-=======
     if iface['type'] not in ['bond', 'bridge', 'vlan']:
->>>>>>> 052de567
         ignore_map.append('mac_address')
 
     for key, value in iface.items():
