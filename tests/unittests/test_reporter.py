#   Copyright (C) 2014 Canonical Ltd.
#
#   Author: Newell Jensen <newell.jensen@canonical.com>
#
#   Curtin is free software: you can redistribute it and/or modify it under
#   the terms of the GNU Affero General Public License as published by the
#   Free Software Foundation, either version 3 of the License, or (at your
#   option) any later version.
#
#   Curtin is distributed in the hope that it will be useful, but WITHOUT ANY
#   WARRANTY; without even the implied warranty of MERCHANTABILITY or FITNESS
#   FOR A PARTICULAR PURPOSE.  See the GNU Affero General Public License for
#   more details.
#
#   You should have received a copy of the GNU Affero General Public License
#   along with Curtin.  If not, see <http://www.gnu.org/licenses/>.

from __future__ import (
    absolute_import,
    print_function,
    unicode_literals,
    )

from unittest import TestCase
from mock import patch

from curtin.reporter.legacy import (
    EmptyReporter,
    load_reporter,
    LoadReporterException,
    )
# #XXX: see `XXX` below for details
from curtin.reporter.legacy.maas import (
    load_factory,
    MAASReporter
    )

from curtin import reporter
from curtin.reporter import handlers
from curtin import url_helper
from curtin.reporter import events

import os
import tempfile
import base64


class TestLegacyReporter(TestCase):

    @patch('curtin.reporter.legacy.LOG')
    def test_load_reporter_logs_empty_cfg(self, mock_LOG):
        cfg = {}
        reporter = load_reporter(cfg)
        self.assertIsInstance(reporter, EmptyReporter)
        self.assertTrue(mock_LOG.info.called)

    @patch('curtin.reporter.legacy.LOG')
    def test_load_reporter_logs_cfg_with_no_module(
            self, mock_LOG):
        cfg = {'reporter': {'empty': {}}}
        reporter = load_reporter(cfg)
        self.assertIsInstance(reporter, EmptyReporter)
        self.assertTrue(mock_LOG.error.called)

    @patch('curtin.reporter.legacy.LOG')
    def test_load_reporter_logs_cfg_wrong_options(self, mock_LOG):
        # we are passing wrong config options for maas reporter
        # to test load_reporter in event reporter options are wrong
        cfg = {'reporter': {'maas': {'wrong': 'wrong'}}}
        reporter = load_reporter(cfg)
        self.assertIsInstance(reporter, EmptyReporter)
        self.assertTrue(mock_LOG.error.called)


class TestMAASReporter(TestCase):
    def test_load_factory_raises_exception_wrong_options(self):
        options = {'wrong': 'wrong'}
        self.assertRaises(
            LoadReporterException, load_factory, options)

    def test_load_factory_returns_maas_reporter_good_options(self):
        options = {
            'url': 'url', 'consumer_key': 'consumer_key',
            'token_key': 'token_key', 'token_secret': 'token_secret'}
        reporter = load_factory(options)
        self.assertIsInstance(reporter, MAASReporter)


class TestReporter(TestCase):
    config = {'element1': {'type': 'webhook', 'level': 'INFO',
                           'consumer_key': "ck_foo",
                           'consumer_secret': 'cs_foo',
                           'token_key': 'tk_foo',
                           'token_secret': 'ts_foo',
                           'endpoint': '127.0.0.1:8000'}}
    ev_name = 'event_name_1'
    ev_desc = 'test event description'

    def _get_reported_event(self, mock_report_event):
        self.assertTrue(mock_report_event.called)
        calls = mock_report_event.call_args_list
        self.assertTrue(len(calls) > 0)
        call = calls[-1][0]
        self.assertIsInstance(call[0], events.ReportingEvent)
        return call[0]

    def test_default_configuration(self):
        handler_registry = \
            reporter.instantiated_handler_registry.registered_items
        self.assertTrue('logging' in handler_registry)
        self.assertIsInstance(handler_registry['logging'],
                              handlers.LogHandler)

    @patch('curtin.reporter.instantiated_handler_registry')
    @patch('curtin.reporter.DictRegistry')
    def test_update_config(self, mock_registry, mock_handler_registry):
        reporter.update_configuration(self.config)
        mock_handler_registry.unregister_item.assert_called_with('element1')
        calls = mock_handler_registry.register_item.call_args_list
        self.assertEqual(len(calls), 1)
        webhook = calls[0][0][1]
        self.assertEqual(webhook.endpoint, self.config['element1']['endpoint'])
        self.assertEqual(webhook.level, 20)
        self.assertIsInstance(webhook.oauth_helper,
                              url_helper.OauthUrlHelper)

    @patch('curtin.url_helper.OauthUrlHelper')
    def test_webhook_handler(self, mock_url_helper):
        event = events.ReportingEvent(events.START_EVENT_TYPE, 'test_event',
                                      'test event', level='INFO')
<<<<<<< HEAD
        res_dict = event.as_dict()
        webhook_handler = handlers.WebHookHandler('127.0.0.1:8000')
=======
        webhook_handler = handlers.WebHookHandler('127.0.0.1:8000',
                                                  level='INFO')
>>>>>>> ff2541a4
        webhook_handler.publish_event(event)
        webhook_handler.oauth_helper.geturl.assert_called_with(
            url='127.0.0.1:8000', data=res_dict,
            headers=webhook_handler.headers, retries=None)
        event.level = 'DEBUG'
        webhook_handler.oauth_helper.geturl.called = False
        webhook_handler.publish_event(event)
        webhook_handler = handlers.WebHookHandler('127.0.0.1:8000',
                                                  level="INVALID")
        self.assertEquals(webhook_handler.level, 30)

    @patch('curtin.reporter.events.report_event')
    def test_report_start_event(self, mock_report_event):
        events.report_start_event(self.ev_name, self.ev_desc)
        event_dict = self._get_reported_event(mock_report_event).as_dict()
        self.assertEqual(event_dict.get('name'), self.ev_name)
        self.assertEqual(event_dict.get('level'), 'INFO')
        self.assertEqual(event_dict.get('description'), self.ev_desc)
        self.assertEqual(event_dict.get('event_type'), events.START_EVENT_TYPE)

    @patch('curtin.reporter.events.report_event')
    def test_report_finish_event(self, mock_report_event):
        events.report_finish_event(self.ev_name, self.ev_desc)
        event = self._get_reported_event(mock_report_event)
        self.assertIsInstance(event, events.FinishReportingEvent)
        event_dict = event.as_dict()
        self.assertEqual(event_dict.get('description'), self.ev_desc)

    @patch('curtin.reporter.events.report_event')
    def test_report_finished_event_levelset(self, mock_report_event):
        events.report_finish_event(self.ev_name, self.ev_desc,
                                   result=events.status.FAIL)
        event_dict = self._get_reported_event(mock_report_event).as_dict()
        self.assertEqual(event_dict.get('level'), 'ERROR')
        self.assertEqual(event_dict.get('description'), self.ev_desc)

        events.report_finish_event(self.ev_name, self.ev_desc,
                                   result=events.status.WARN)
        event_dict = self._get_reported_event(mock_report_event).as_dict()
        self.assertEqual(event_dict.get('level'), 'WARN')
        self.assertEqual(event_dict.get('description'), self.ev_desc)

    @patch('curtin.reporter.events.report_event')
    def test_report_finished_post_files(self, mock_report_event):
        test_data = b'abcdefg'
        tmp = tempfile.mkstemp()
        try:
            with open(tmp[1], 'wb') as fp:
                fp.write(test_data)
            events.report_finish_event(self.ev_name, self.ev_desc,
                                       post_files=[tmp[1]])
            event = self._get_reported_event(mock_report_event)
            files = event.as_dict().get('files')
            self.assertTrue(len(files) == 1)
            self.assertEqual(files[0].get('path'), tmp[1])
            self.assertEqual(files[0].get('encoding'), 'base64')
            self.assertEqual(files[0].get('content'),
                             base64.b64encode(test_data).decode())
        finally:
            os.remove(tmp[1])

    @patch('curtin.url_helper.OauthUrlHelper')
    def test_webhook_handler_post_files(self, mock_url_helper):
        test_data = b'abcdefg'
        tmp = tempfile.mkstemp()
        tmpfname = tmp[1]
        try:
            with open(tmpfname, 'wb') as fp:
                fp.write(test_data)
            event = events.FinishReportingEvent('test_event_name',
                                                'test event description',
                                                post_files=[tmpfname],
                                                level='INFO')
            webhook_handler = handlers.WebHookHandler('127.0.0.1:8000',
                                                      level='INFO')
            webhook_handler.publish_event(event)
            webhook_handler.oauth_helper.geturl.assert_called_with(
                url='127.0.0.1:8000', data=event.as_dict(),
                headers=webhook_handler.headers, retries=None)
        finally:
            os.remove(tmpfname)<|MERGE_RESOLUTION|>--- conflicted
+++ resolved
@@ -128,16 +128,11 @@
     def test_webhook_handler(self, mock_url_helper):
         event = events.ReportingEvent(events.START_EVENT_TYPE, 'test_event',
                                       'test event', level='INFO')
-<<<<<<< HEAD
-        res_dict = event.as_dict()
-        webhook_handler = handlers.WebHookHandler('127.0.0.1:8000')
-=======
         webhook_handler = handlers.WebHookHandler('127.0.0.1:8000',
                                                   level='INFO')
->>>>>>> ff2541a4
         webhook_handler.publish_event(event)
         webhook_handler.oauth_helper.geturl.assert_called_with(
-            url='127.0.0.1:8000', data=res_dict,
+            url='127.0.0.1:8000', data=event.as_dict(),
             headers=webhook_handler.headers, retries=None)
         event.level = 'DEBUG'
         webhook_handler.oauth_helper.geturl.called = False
