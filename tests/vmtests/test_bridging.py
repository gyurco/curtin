from . import logger
from .releases import base_vm_classes as relbase
from .test_network import TestNetworkAbs
from curtin import util

import os
import textwrap
<<<<<<< HEAD
import yaml


def iface_extract(input):
    mo = re.search(r'^(?P<interface>\w+|\w+:\d+)\s+' +
                   r'Link encap:(?P<link_encap>\S+)\s+' +
                   r'(HWaddr\s+(?P<mac_address>\S+))?' +
                   r'(\s+inet addr:(?P<address>\S+))?' +
                   r'(\s+Bcast:(?P<broadcast>\S+)\s+)?' +
                   r'(Mask:(?P<netmask>\S+)\s+)?',
                   input, re.MULTILINE)

    mtu = re.search(r'(\s+MTU:(?P<mtu>\d+)\s+)\s+', input, re.MULTILINE)
    mtu_info = mtu.groupdict('')
    mtu_info['mtu'] = int(mtu_info['mtu'])

    if mo:
        info = mo.groupdict('')
        info['running'] = False
        info['up'] = False
        info['multicast'] = False
        if 'RUNNING' in input:
            info['running'] = True
        if 'UP' in input:
            info['up'] = True
        if 'MULTICAST' in input:
            info['multicast'] = True
        info.update(mtu_info)
        return info
    return {}


def ifconfig_to_dict(ifconfig):
    interfaces = {}
    for iface in [iface_extract(iface) for iface in ifconfig.split('\n\n')
                  if iface.strip()]:
        interfaces[iface['interface']] = iface

    return interfaces


class TestNetworkAbs(VMBaseClass):
    interactive = False
    conf_file = "examples/tests/bridging_network.yaml"
    extra_disks = []
    extra_nics = []
    collect_scripts = [textwrap.dedent("""
        cd OUTPUT_COLLECT_D
        ifconfig -a > ifconfig_a
        cp -av /etc/network/interfaces .
        cp -av /etc/udev/rules.d/70-persistent-net.rules .
        ip -o route show > ip_route_show
        route -n > route_n
=======


bridge_param_to_sysfs = {
    'bridge_ageing': '/sys/class/net/{name}/bridge/ageing_time',
    'bridge_bridgeprio': '/sys/class/net/{name}/bridge/priority',
    'bridge_fd': '/sys/class/net/{name}/bridge/forward_delay',
    'bridge_hello': '/sys/class/net/{name}/bridge/hello_time',
    'bridge_hw': '/sys/class/net/{name}/address',
    'bridge_maxage': '/sys/class/net/{name}/bridge/max_age',
    'bridge_pathcost': '/sys/class/net/{name}/brif/{port}/path_cost',
    'bridge_portprio': '/sys/class/net/{name}/brif/{port}/priority',
    'bridge_stp': '/sys/class/net/{name}/bridge/stp_state',
}


# convert kernel sysfs values into human settings
bridge_param_divfactor = {
    'bridge_ageing': 100,
    'bridge_bridgeprio': 1,
    'bridge_fd': 100,
    'bridge_hello': 100,
    'bridge_maxage': 100,
    'bridge_pathcost': 1,
    'bridge_portprio': 1,
}

default_bridge_params_uncheckable = [
    'bridge_gcint',  # dead in kernel
    'bridge_maxwait',  # ifupdown variable
    'bridge_ports',  # not a sysfs value
    'bridge_waitport',  # ifupdown variable
]

xenial_bridge_params_uncheckable = [
    'bridge_ageing',  # dead in kernel; not settable
] + default_bridge_params_uncheckable


wily_bridge_params_uncheckable = [] + default_bridge_params_uncheckable


vivid_bridge_params_uncheckable = [] + default_bridge_params_uncheckable


trusty_bridge_params_uncheckable = [] + default_bridge_params_uncheckable


precise_bridge_params_uncheckable = [] + default_bridge_params_uncheckable


# attrs we cannot validate
release_to_bridge_params_uncheckable = {
    'xenial': xenial_bridge_params_uncheckable,
    'wily': wily_bridge_params_uncheckable,
    'vivid': vivid_bridge_params_uncheckable,
    'trusty': trusty_bridge_params_uncheckable,
    'precise': precise_bridge_params_uncheckable,
}


def _get_sysfs_value(sysfs_data, name, param, port=None):
    """ Look up the correct sysfs file based on the network
        device `name`, the sysfs parameter, and in the case
        we're looking at a per-port setting, change how we
        index the the data.
    """
    print('_get_sys_val: name=%s param=%s port=%s' % (name, param, port))
    bcfg = {
        'name': name,
        'dataidx': name,
    }
    if port:
        bcfg.update({
            'port': port,
            'dataidx': port})
    print('_get_sys_val: bcfg: %s' % bcfg)

    # look up the param template and fill it out to find
    # which file holds the value
    sys_file = bridge_param_to_sysfs[param].format(**bcfg)
    print('_get_sys_val: sys_file=%s' % sys_file)

    # extract the value and convert to integer; this is an assumption
    # for bridge params.
    sys_file_val = int(sysfs_data[bcfg.get('dataidx')][sys_file])

    # Some of the kernel parameters are non-human values, in that
    # case convert them back to match values from the input YAML
    if param in bridge_param_divfactor:
        sys_file_val = (sys_file_val / bridge_param_divfactor[param])

    return sys_file_val


def sysfs_to_dict(input):
    """ Simple converter for loading key: value lines from a recursive
        grep -r . <sysfs path> > sysfs_data
    """
    data = util.load_file(input)

    return {y[0]: ":".join(y[1:]) for y in
            [x.split(":")for x in data.split("\n") if len(x) > 0]}


class TestBridgeNetworkAbs(TestNetworkAbs):
    conf_file = "examples/tests/bridging_network.yaml"
    collect_scripts = TestNetworkAbs.collect_scripts + [textwrap.dedent("""
        cd OUTPUT_COLLECT_D
        grep -r . /sys/class/net/br0 > sysfs_br0
        grep -r . /sys/class/net/br0/brif/eth1 > sysfs_br0_eth1
        grep -r . /sys/class/net/br0/brif/eth2 > sysfs_br0_eth2
>>>>>>> 833fc969
        dpkg-query -W -f '${Status}' bridge-utils 2>&1 > bridge-utils_installed
        """)]

    def test_output_files_exist_bridge(self):
        self.output_files_exist(["bridge-utils_installed",
                                 "sysfs_br0",
                                 "sysfs_br0_eth1",
                                 "sysfs_br0_eth2"])

    def test_bridge_utils_installed(self):
        with open(os.path.join(self.td.collect,
                               "bridge-utils_installed")) as fp:
            status = fp.read().strip()
            logger.debug('bridge-utils installed: {}'.format(status))
            self.assertEqual('install ok installed', status)

<<<<<<< HEAD
    def test_etc_network_interfaces(self):
        with open(os.path.join(self.td.collect, "interfaces")) as fp:
            eni = fp.read()
            logger.debug('etc/network/interfaces:\n{}'.format(eni))

        expected_eni = self.get_expected_etc_network_interfaces()
        eni_lines = eni.split('\n')
        for line in expected_eni.split('\n'):
            self.assertTrue(line in eni_lines)

    def test_ifconfig_output(self):
        '''check ifconfig output with test input'''
        network_state = self.get_network_state()
        logger.debug('expected_network_state:\n{}'.format(
            yaml.dump(network_state, default_flow_style=False, indent=4)))

        with open(os.path.join(self.td.collect, "ifconfig_a")) as fp:
            ifconfig_a = fp.read()
            logger.debug('ifconfig -a:\n{}'.format(ifconfig_a))

        ifconfig_dict = ifconfig_to_dict(ifconfig_a)
        logger.debug('parsed ifcfg dict:\n{}'.format(
            yaml.dump(ifconfig_dict, default_flow_style=False, indent=4)))

        with open(os.path.join(self.td.collect, "ip_route_show")) as fp:
            ip_route_show = fp.read()
            logger.debug("ip route show:\n{}".format(ip_route_show))
            for line in [line for line in ip_route_show.split('\n')
                         if 'src' in line]:
                m = re.search(r'^(?P<network>\S+)\sdev\s' +
                              r'(?P<devname>\S+)\s+' +
                              r'proto kernel\s+scope link' +
                              r'\s+src\s(?P<src_ip>\S+)',
                              line)
                route_info = m.groupdict('')
                logger.debug(route_info)

        with open(os.path.join(self.td.collect, "route_n")) as fp:
            route_n = fp.read()
            logger.debug("route -n:\n{}".format(route_n))

        interfaces = network_state.get('interfaces')
        for iface in interfaces.values():
            subnets = iface.get('subnets', {})
            if subnets:
                for index, subnet in zip(range(0, len(subnets)), subnets):
                    iface['index'] = index
                    if index == 0:
                        ifname = "{name}".format(**iface)
                    else:
                        ifname = "{name}:{index}".format(**iface)

                    self.check_interface(iface,
                                         ifconfig_dict.get(ifname),
                                         route_n)
            else:
                iface['index'] = 0
                self.check_interface(iface,
                                     ifconfig_dict.get(iface['name']),
                                     route_n)

    def check_interface(self, iface, ifconfig, route_n):
        logger.debug(
            'testing iface:\n{}\n\nifconfig:\n{}'.format(iface, ifconfig))
        subnets = iface.get('subnets', {})
        if subnets and iface['index'] != 0:
            ifname = "{name}:{index}".format(**iface)
        else:
            ifname = "{name}".format(**iface)

        # initial check, do we have the correct iface ?
        logger.debug('ifname={}'.format(ifname))
        logger.debug("ifconfig['interface']={}".format(ifconfig['interface']))
        self.assertEqual(ifname, ifconfig['interface'])

        # check physical interface attributes
        for key in ['mtu']:
            if key in iface and iface[key]:
                self.assertEqual(iface[key],
                                 ifconfig[key])

        def __get_subnet(subnets, subidx):
            for index, subnet in zip(range(0, len(subnets)), subnets):
                if index == subidx:
                    break
            return subnet

        # check subnet related attributes, and specifically only
        # the subnet specified by iface['index']
        subnets = iface.get('subnets', {})
        if subnets:
            subnet = __get_subnet(subnets, iface['index'])
            if 'address' in subnet and subnet['address']:
                if ':' in subnet['address']:
                    inet_iface = ipaddress.IPv6Interface(
                        subnet['address'])
=======
    def test_bridge_params(self):
        """ Test if configure bridge params match values on the device """

        def _load_sysfs_bridge_data():
            sysfs_br0 = sysfs_to_dict(os.path.join(self.td.collect,
                                                   "sysfs_br0"))
            sysfs_br0_eth1 = sysfs_to_dict(os.path.join(self.td.collect,
                                                        "sysfs_br0_eth1"))
            sysfs_br0_eth2 = sysfs_to_dict(os.path.join(self.td.collect,
                                                        "sysfs_br0_eth2"))
            return {
                'br0': sysfs_br0,
                'eth1': sysfs_br0_eth1,
                'eth2': sysfs_br0_eth2,
            }

        def _get_bridge_config():
            network_state = self.get_network_state()
            interfaces = network_state.get('interfaces')
            br0 = interfaces.get('br0')
            return br0

        def _get_bridge_params(br):
            bridge_params_uncheckable = \
                release_to_bridge_params_uncheckable.get(self.release)
            return [p for p in br.keys()
                    if (p.startswith('bridge_') and
                    p not in bridge_params_uncheckable)]

        def _check_bridge_param(sysfs_vals, p, br):
            value = br.get(param)
            if param in ['bridge_stp']:
                if value in ['off', '0']:
                    value = 0
                elif value in ['on', '1']:
                    value = 1
>>>>>>> 833fc969
                else:
                    print('bridge_stp not in known val list')

            print('key=%s value=%s' % (param, value))
            if type(value) == list:
                for subval in value:
                    (port, pval) = subval.split(" ")
                    print('key=%s port=%s pval=%s' % (param, port, pval))
                    sys_file_val = _get_sysfs_value(sysfs_vals, br0['name'],
                                                    param, port)

                    self.assertEqual(int(pval), int(sys_file_val))
            else:
                sys_file_val = _get_sysfs_value(sysfs_vals, br0['name'],
                                                param, port=None)
                self.assertEqual(int(value), int(sys_file_val))

        sysfs_vals = _load_sysfs_bridge_data()
        print(sysfs_vals)
        br0 = _get_bridge_config()
        for param in _get_bridge_params(br0):
            _check_bridge_param(sysfs_vals, param, br0)


class PreciseHWETTestBridging(relbase.precise_hwe_t, TestBridgeNetworkAbs):
    __test__ = False


class TrustyTestBridging(relbase.trusty, TestBridgeNetworkAbs):
    __test__ = False


class TrustyHWEUTestBridging(relbase.trusty_hwe_u, TrustyTestBridging):
    __test__ = True


class TrustyHWEVTestBridging(relbase.trusty_hwe_v, TrustyTestBridging):
    # Working, but off by default to safe test suite runtime
    # oldest/newest HWE-* covered above/below
    __test__ = False


class TrustyHWEWTestBridging(relbase.trusty_hwe_w, TrustyTestBridging):
    __test__ = True


class VividTestBridging(relbase.vivid, TestBridgeNetworkAbs):
    __test__ = True


class WilyTestBridging(relbase.wily, TestBridgeNetworkAbs):
    __test__ = True


class XenialTestBridging(relbase.xenial, TestBridgeNetworkAbs):
    __test__ = True<|MERGE_RESOLUTION|>--- conflicted
+++ resolved
@@ -5,61 +5,6 @@
 
 import os
 import textwrap
-<<<<<<< HEAD
-import yaml
-
-
-def iface_extract(input):
-    mo = re.search(r'^(?P<interface>\w+|\w+:\d+)\s+' +
-                   r'Link encap:(?P<link_encap>\S+)\s+' +
-                   r'(HWaddr\s+(?P<mac_address>\S+))?' +
-                   r'(\s+inet addr:(?P<address>\S+))?' +
-                   r'(\s+Bcast:(?P<broadcast>\S+)\s+)?' +
-                   r'(Mask:(?P<netmask>\S+)\s+)?',
-                   input, re.MULTILINE)
-
-    mtu = re.search(r'(\s+MTU:(?P<mtu>\d+)\s+)\s+', input, re.MULTILINE)
-    mtu_info = mtu.groupdict('')
-    mtu_info['mtu'] = int(mtu_info['mtu'])
-
-    if mo:
-        info = mo.groupdict('')
-        info['running'] = False
-        info['up'] = False
-        info['multicast'] = False
-        if 'RUNNING' in input:
-            info['running'] = True
-        if 'UP' in input:
-            info['up'] = True
-        if 'MULTICAST' in input:
-            info['multicast'] = True
-        info.update(mtu_info)
-        return info
-    return {}
-
-
-def ifconfig_to_dict(ifconfig):
-    interfaces = {}
-    for iface in [iface_extract(iface) for iface in ifconfig.split('\n\n')
-                  if iface.strip()]:
-        interfaces[iface['interface']] = iface
-
-    return interfaces
-
-
-class TestNetworkAbs(VMBaseClass):
-    interactive = False
-    conf_file = "examples/tests/bridging_network.yaml"
-    extra_disks = []
-    extra_nics = []
-    collect_scripts = [textwrap.dedent("""
-        cd OUTPUT_COLLECT_D
-        ifconfig -a > ifconfig_a
-        cp -av /etc/network/interfaces .
-        cp -av /etc/udev/rules.d/70-persistent-net.rules .
-        ip -o route show > ip_route_show
-        route -n > route_n
-=======
 
 
 bridge_param_to_sysfs = {
@@ -171,7 +116,6 @@
         grep -r . /sys/class/net/br0 > sysfs_br0
         grep -r . /sys/class/net/br0/brif/eth1 > sysfs_br0_eth1
         grep -r . /sys/class/net/br0/brif/eth2 > sysfs_br0_eth2
->>>>>>> 833fc969
         dpkg-query -W -f '${Status}' bridge-utils 2>&1 > bridge-utils_installed
         """)]
 
@@ -188,104 +132,6 @@
             logger.debug('bridge-utils installed: {}'.format(status))
             self.assertEqual('install ok installed', status)
 
-<<<<<<< HEAD
-    def test_etc_network_interfaces(self):
-        with open(os.path.join(self.td.collect, "interfaces")) as fp:
-            eni = fp.read()
-            logger.debug('etc/network/interfaces:\n{}'.format(eni))
-
-        expected_eni = self.get_expected_etc_network_interfaces()
-        eni_lines = eni.split('\n')
-        for line in expected_eni.split('\n'):
-            self.assertTrue(line in eni_lines)
-
-    def test_ifconfig_output(self):
-        '''check ifconfig output with test input'''
-        network_state = self.get_network_state()
-        logger.debug('expected_network_state:\n{}'.format(
-            yaml.dump(network_state, default_flow_style=False, indent=4)))
-
-        with open(os.path.join(self.td.collect, "ifconfig_a")) as fp:
-            ifconfig_a = fp.read()
-            logger.debug('ifconfig -a:\n{}'.format(ifconfig_a))
-
-        ifconfig_dict = ifconfig_to_dict(ifconfig_a)
-        logger.debug('parsed ifcfg dict:\n{}'.format(
-            yaml.dump(ifconfig_dict, default_flow_style=False, indent=4)))
-
-        with open(os.path.join(self.td.collect, "ip_route_show")) as fp:
-            ip_route_show = fp.read()
-            logger.debug("ip route show:\n{}".format(ip_route_show))
-            for line in [line for line in ip_route_show.split('\n')
-                         if 'src' in line]:
-                m = re.search(r'^(?P<network>\S+)\sdev\s' +
-                              r'(?P<devname>\S+)\s+' +
-                              r'proto kernel\s+scope link' +
-                              r'\s+src\s(?P<src_ip>\S+)',
-                              line)
-                route_info = m.groupdict('')
-                logger.debug(route_info)
-
-        with open(os.path.join(self.td.collect, "route_n")) as fp:
-            route_n = fp.read()
-            logger.debug("route -n:\n{}".format(route_n))
-
-        interfaces = network_state.get('interfaces')
-        for iface in interfaces.values():
-            subnets = iface.get('subnets', {})
-            if subnets:
-                for index, subnet in zip(range(0, len(subnets)), subnets):
-                    iface['index'] = index
-                    if index == 0:
-                        ifname = "{name}".format(**iface)
-                    else:
-                        ifname = "{name}:{index}".format(**iface)
-
-                    self.check_interface(iface,
-                                         ifconfig_dict.get(ifname),
-                                         route_n)
-            else:
-                iface['index'] = 0
-                self.check_interface(iface,
-                                     ifconfig_dict.get(iface['name']),
-                                     route_n)
-
-    def check_interface(self, iface, ifconfig, route_n):
-        logger.debug(
-            'testing iface:\n{}\n\nifconfig:\n{}'.format(iface, ifconfig))
-        subnets = iface.get('subnets', {})
-        if subnets and iface['index'] != 0:
-            ifname = "{name}:{index}".format(**iface)
-        else:
-            ifname = "{name}".format(**iface)
-
-        # initial check, do we have the correct iface ?
-        logger.debug('ifname={}'.format(ifname))
-        logger.debug("ifconfig['interface']={}".format(ifconfig['interface']))
-        self.assertEqual(ifname, ifconfig['interface'])
-
-        # check physical interface attributes
-        for key in ['mtu']:
-            if key in iface and iface[key]:
-                self.assertEqual(iface[key],
-                                 ifconfig[key])
-
-        def __get_subnet(subnets, subidx):
-            for index, subnet in zip(range(0, len(subnets)), subnets):
-                if index == subidx:
-                    break
-            return subnet
-
-        # check subnet related attributes, and specifically only
-        # the subnet specified by iface['index']
-        subnets = iface.get('subnets', {})
-        if subnets:
-            subnet = __get_subnet(subnets, iface['index'])
-            if 'address' in subnet and subnet['address']:
-                if ':' in subnet['address']:
-                    inet_iface = ipaddress.IPv6Interface(
-                        subnet['address'])
-=======
     def test_bridge_params(self):
         """ Test if configure bridge params match values on the device """
 
@@ -322,7 +168,6 @@
                     value = 0
                 elif value in ['on', '1']:
                     value = 1
->>>>>>> 833fc969
                 else:
                     print('bridge_stp not in known val list')
 
