from . import VMBaseClass
from .releases import base_vm_classes as relbase

import textwrap
import os


class TestMdadmAbs(VMBaseClass):
    interactive = False
    extra_disks = []
    active_mdadm = "1"
    collect_scripts = [textwrap.dedent("""
        cd OUTPUT_COLLECT_D
        cat /etc/fstab > fstab
        mdadm --detail --scan > mdadm_status
        mdadm --detail --scan | grep -c ubuntu > mdadm_active1
        grep -c active /proc/mdstat > mdadm_active2
        ls /dev/disk/by-dname > ls_dname
        """)]

    def test_mdadm_output_files_exist(self):
        self.output_files_exist(
            ["fstab", "mdadm_status", "mdadm_active1", "mdadm_active2",
             "ls_dname"])

    def test_mdadm_status(self):
        # ubuntu:<ID> is the name assigned to the md array
        self.check_file_regex("mdadm_status", r"ubuntu:[0-9]*")
        self.check_file_strippedline("mdadm_active1", self.active_mdadm)
        self.check_file_strippedline("mdadm_active2", self.active_mdadm)


class TestMdadmBcacheAbs(TestMdadmAbs):
    arch_skip = [
        "s390x",  # lp:1565029
        ]
    conf_file = "examples/tests/mdadm_bcache.yaml"
<<<<<<< HEAD
    disk_to_check = [('main_disk', 1),
                     ('main_disk', 2),
                     ('main_disk', 3),
                     ('main_disk', 4),
                     ('main_disk', 5),
                     ('main_disk', 6),
                     ('md0', 0),
                     ('cached_array', 0),
                     ('cached_array_2', 0)]
=======
    disk_to_check = {'main_disk': 1,
                     'main_disk': 2,
                     'main_disk': 3,
                     'main_disk': 4,
                     'main_disk': 5,
                     'main_disk': 6,
                     'md0': 0,
                     'cached_array': 0,
                     'cached_array_2': 0}
    extra_disks = ['4G', '4G']
>>>>>>> b372bb5d

    collect_scripts = TestMdadmAbs.collect_scripts + [textwrap.dedent("""
        cd OUTPUT_COLLECT_D
        bcache-super-show /dev/vda6 > bcache_super_vda6
        bcache-super-show /dev/vda7 > bcache_super_vda7
        bcache-super-show /dev/md0 > bcache_super_md0
        ls /sys/fs/bcache > bcache_ls
        cat /sys/block/bcache0/bcache/cache_mode > bcache_cache_mode
        cat /sys/block/bcache1/bcache/cache_mode >> bcache_cache_mode
        cat /sys/block/bcache2/bcache/cache_mode >> bcache_cache_mode
        cat /proc/mounts > proc_mounts
        """)]
    fstab_expected = {
        '/dev/vda1': '/media/sda1',
        '/dev/vda7': '/boot',
        '/dev/bcache1': '/media/data',
        '/dev/bcache0': '/media/bcache_normal',
        '/dev/bcache2': '/media/bcachefoo_fulldiskascache_storage'
    }

    def test_bcache_output_files_exist(self):
        self.output_files_exist(["bcache_super_vda6",
                                 "bcache_super_vda7",
                                 "bcache_super_md0",
                                 "bcache_ls",
                                 "bcache_cache_mode"])

    def test_bcache_status(self):
        bcache_supers = [
            "bcache_super_vda6",
            "bcache_super_vda7",
            "bcache_super_md0",
        ]
        bcache_cset_uuid = None
        found = {}
        for bcache_super in bcache_supers:
            with open(os.path.join(self.td.collect, bcache_super), "r") as fp:
                for line in fp.read().splitlines():
                    if line != "" and line.split()[0] == "cset.uuid":
                        bcache_cset_uuid = line.split()[-1].rstrip()
                        if bcache_cset_uuid in found:
                            found[bcache_cset_uuid].append(bcache_super)
                        else:
                            found[bcache_cset_uuid] = [bcache_super]
            self.assertIsNotNone(bcache_cset_uuid)
            with open(os.path.join(self.td.collect, "bcache_ls"), "r") as fp:
                self.assertTrue(bcache_cset_uuid in fp.read().splitlines())

        # one cset.uuid for all devices
        self.assertEqual(len(found), 1)

        # three devices with same cset.uuid
        self.assertEqual(len(found[bcache_cset_uuid]), 3)

        # check the cset.uuid in the dict
        self.assertEqual(list(found.keys()).pop(),
                         bcache_cset_uuid)

    def test_bcache_cachemode(self):
        # definition is on order 0->back,1->through,2->around
        # but after reboot it can be anything since order is not guaranteed
        # until we find a way to redetect the order we just check that all
        # three are there
        self.check_file_regex("bcache_cache_mode", r"\[writeback\]")
        self.check_file_regex("bcache_cache_mode", r"\[writethrough\]")
        self.check_file_regex("bcache_cache_mode", r"\[writearound\]")


class TrustyTestMdadmBcache(relbase.trusty, TestMdadmBcacheAbs):
    __test__ = True

    # FIXME(LP: #1523037): dname does not work on trusty
    # when dname works on trusty, then we need to re-enable by removing line.
    def test_dname(self):
        print("test_dname does not work for Trusty")

    def test_ptable(self):
        print("test_ptable does not work for Trusty")


class TrustyHWEUTestMdadmBcache(relbase.trusty_hwe_u, TrustyTestMdadmBcache):
    __test__ = True


class VividTestMdadmBcache(relbase.vivid, TestMdadmBcacheAbs):
    __test__ = True


class WilyTestMdadmBcache(relbase.wily, TestMdadmBcacheAbs):
    __test__ = True


class XenialTestMdadmBcache(relbase.xenial, TestMdadmBcacheAbs):
    __test__ = True


class TrustyTestMdadmBcache(TestMdadmBcacheAbs):
    __test__ = True
    release = "trusty"


class TestMirrorbootAbs(TestMdadmAbs):
    # alternative config for more complex setup
    conf_file = "examples/tests/mirrorboot.yaml"
    # initialize secondary disk
    extra_disks = ['4G']
    disk_to_check = [('main_disk', 1),
                     ('main_disk', 2),
                     ('second_disk', 1),
                     ('md0', 0)]


class TrustyTestMirrorboot(relbase.trusty, TestMirrorbootAbs):
    __test__ = True

    # FIXME(LP: #1523037): dname does not work on trusty
    # when dname works on trusty, then we need to re-enable by removing line.
    def test_dname(self):
        print("test_dname does not work for Trusty")

    def test_ptable(self):
        print("test_ptable does not work for Trusty")


class TrustyHWEUTestMirrorboot(relbase.trusty_hwe_u, TrustyTestMirrorboot):
    # This tests kernel upgrade in target
    __test__ = True


class VividTestMirrorboot(relbase.vivid, TestMirrorbootAbs):
    __test__ = True


class WilyTestMirrorboot(relbase.wily, TestMirrorbootAbs):
    __test__ = True


class XenialTestMirrorboot(relbase.xenial, TestMirrorbootAbs):
    __test__ = True


class TestRaid5bootAbs(TestMdadmAbs):
    # alternative config for more complex setup
    conf_file = "examples/tests/raid5boot.yaml"
    # initialize secondary disk
    extra_disks = ['4G', '4G']
    disk_to_check = [('main_disk', 1),
                     ('main_disk', 2),
                     ('second_disk', 1),
                     ('third_disk', 1),
                     ('md0', 0)]


class TrustyTestRaid5Boot(relbase.trusty, TestRaid5bootAbs):
    __test__ = True

    # FIXME(LP: #1523037): dname does not work on trusty
    # when dname works on trusty, then we need to re-enable by removing line.
    def test_dname(self):
        print("test_dname does not work for Trusty")

    def test_ptable(self):
        print("test_ptable does not work for Trusty")


class TrustyHWEUTestRaid5Boot(relbase.trusty_hwe_u, TrustyTestRaid5Boot):
    # This tests kernel upgrade in target
    __test__ = True


class VividTestRaid5boot(relbase.vivid, TestRaid5bootAbs):
    __test__ = True


class WilyTestRaid5boot(relbase.wily, TestRaid5bootAbs):
    __test__ = True


class XenialTestRaid5boot(relbase.xenial, TestRaid5bootAbs):
    __test__ = True


class TestRaid6bootAbs(TestMdadmAbs):
    # alternative config for more complex setup
    conf_file = "examples/tests/raid6boot.yaml"
    # initialize secondary disk
    extra_disks = ['4G', '4G', '4G']
    disk_to_check = [('main_disk', 1),
                     ('main_disk', 2),
                     ('second_disk', 1),
                     ('third_disk', 1),
                     ('fourth_disk', 1),
                     ('md0', 0)]
    collect_scripts = TestMdadmAbs.collect_scripts + [textwrap.dedent("""
        cd OUTPUT_COLLECT_D
        mdadm --detail --scan > mdadm_detail
        """)]

    def test_raid6_output_files_exist(self):
        self.output_files_exist(
            ["mdadm_detail"])

    def test_mdadm_custom_name(self):
        # the raid6boot.yaml sets this name, check if it was set
        self.check_file_regex("mdadm_detail", r"ubuntu:foobar")


class TrustyTestRaid6boot(relbase.trusty, TestRaid6bootAbs):
    __test__ = True

    # FIXME(LP: #1523037): dname does not work on trusty
    # when dname works on trusty, then we need to re-enable by removing line.
    def test_dname(self):
        print("test_dname does not work for Trusty")

    def test_ptable(self):
        print("test_ptable does not work for Trusty")


class TrustyHWEUTestRaid6boot(relbase.trusty_hwe_u, TrustyTestRaid6boot):
    __test__ = True


class VividTestRaid6boot(relbase.vivid, TestRaid6bootAbs):
    __test__ = True


class WilyTestRaid6boot(relbase.wily, TestRaid6bootAbs):
    __test__ = True


class XenialTestRaid6boot(relbase.xenial, TestRaid6bootAbs):
    __test__ = True


class TestRaid10bootAbs(TestMdadmAbs):
    # alternative config for more complex setup
    conf_file = "examples/tests/raid10boot.yaml"
    # initialize secondary disk
    extra_disks = ['4G', '4G', '4G']
    disk_to_check = [('main_disk', 1),
                     ('main_disk', 2),
                     ('second_disk', 1),
                     ('third_disk', 1),
                     ('fourth_disk', 1),
                     ('md0', 0)]


class TrustyTestRaid10boot(relbase.trusty, TestRaid10bootAbs):
    __test__ = True

    # FIXME(LP: #1523037): dname does not work on trusty
    # when dname works on trusty, then we need to re-enable by removing line.
    def test_dname(self):
        print("test_dname does not work for Trusty")

    def test_ptable(self):
        print("test_ptable does not work for Trusty")


class TrustyHWEUTestRaid10boot(relbase.trusty_hwe_u, TrustyTestRaid10boot):
    __test__ = True


class VividTestRaid10boot(relbase.vivid, TestRaid10bootAbs):
    __test__ = True


class WilyTestRaid10boot(relbase.wily, TestRaid10bootAbs):
    __test__ = True


class XenialTestRaid10boot(relbase.xenial, TestRaid10bootAbs):
    __test__ = True


class TestAllindataAbs(TestMdadmAbs):
    # more complex, needs more time
    # alternative config for more complex setup
    conf_file = "examples/tests/allindata.yaml"
    # we have to avoid a systemd hang due to the way it handles dmcrypt
    extra_kern_args = "--- luks=no"
    active_mdadm = "4"
    # initialize secondary disk
    extra_disks = ['5G', '5G', '5G']
    disk_to_check = [('main_disk', 1),
                     ('main_disk', 2),
                     ('main_disk', 3),
                     ('main_disk', 4),
                     ('main_disk', 5),
                     ('second_disk', 1),
                     ('second_disk', 2),
                     ('second_disk', 3),
                     ('second_disk', 4),
                     ('third_disk', 1),
                     ('third_disk', 2),
                     ('third_disk', 3),
                     ('third_disk', 4),
                     ('fourth_disk', 1),
                     ('fourth_disk', 2),
                     ('fourth_disk', 3),
                     ('fourth_disk', 4),
                     ('md0', 0),
                     ('md1', 0),
                     ('md2', 0),
                     ('md3', 0),
                     ('vg1-lv1', 0),
                     ('vg1-lv2', 0)]

    collect_scripts = TestMdadmAbs.collect_scripts + [textwrap.dedent("""
        cd OUTPUT_COLLECT_D
        pvdisplay -C --separator = -o vg_name,pv_name --noheadings > pvs
        lvdisplay -C --separator = -o lv_name,vg_name --noheadings > lvs
        cat /etc/crypttab > crypttab
        yes "testkey" | cryptsetup open /dev/vg1/lv3 dmcrypt0 --type luks
        ls -laF /dev/mapper/dmcrypt0 > mapper
        mkdir -p /tmp/xfstest
        mount /dev/mapper/dmcrypt0 /tmp/xfstest
        xfs_info /tmp/xfstest/ > xfs_info
        """)]
    fstab_expected = {
        '/dev/vg1/lv1': '/srv/data',
        '/dev/vg1/lv2': '/srv/backup',
    }

    def test_output_files_exist(self):
        self.output_files_exist(["pvs", "lvs", "crypttab", "mapper",
                                 "xfs_info"])

    def test_lvs(self):
        self.check_file_strippedline("lvs", "lv1=vg1")
        self.check_file_strippedline("lvs", "lv2=vg1")
        self.check_file_strippedline("lvs", "lv3=vg1")

    def test_pvs(self):
        self.check_file_strippedline("pvs", "vg1=/dev/md0")
        self.check_file_strippedline("pvs", "vg1=/dev/md1")
        self.check_file_strippedline("pvs", "vg1=/dev/md2")
        self.check_file_strippedline("pvs", "vg1=/dev/md3")

    def test_dmcrypt(self):
        self.check_file_regex("crypttab", r"dmcrypt0.*luks")
        self.check_file_regex("mapper", r"^lrwxrwxrwx.*/dev/mapper/dmcrypt0")
        self.check_file_regex("xfs_info", r"^meta-data=/dev/mapper/dmcrypt0")


class TrustyTestAllindata(relbase.trusty, TestAllindataAbs):
    __test__ = False  # luks=no does not disable mounting of device

    # FIXME(LP: #1523037): dname does not work on trusty
    # when dname works on trusty, then we need to re-enable by removing line.
    def test_dname(self):
        print("test_dname does not work for Trusty")

    def test_ptable(self):
        print("test_ptable does not work for Trusty")


class TrustyHWEUTestAllindata(relbase.trusty_hwe_u, TrustyTestAllindata):
    __test__ = False  # lukes=no does not disable mounting of device


class VividTestAllindata(relbase.vivid, TestAllindataAbs):
    __test__ = True


class WilyTestAllindata(relbase.wily, TestAllindataAbs):
    __test__ = True


class XenialTestAllindata(relbase.xenial, TestAllindataAbs):
    __test__ = True<|MERGE_RESOLUTION|>--- conflicted
+++ resolved
@@ -35,7 +35,6 @@
         "s390x",  # lp:1565029
         ]
     conf_file = "examples/tests/mdadm_bcache.yaml"
-<<<<<<< HEAD
     disk_to_check = [('main_disk', 1),
                      ('main_disk', 2),
                      ('main_disk', 3),
@@ -45,19 +44,7 @@
                      ('md0', 0),
                      ('cached_array', 0),
                      ('cached_array_2', 0)]
-=======
-    disk_to_check = {'main_disk': 1,
-                     'main_disk': 2,
-                     'main_disk': 3,
-                     'main_disk': 4,
-                     'main_disk': 5,
-                     'main_disk': 6,
-                     'md0': 0,
-                     'cached_array': 0,
-                     'cached_array_2': 0}
     extra_disks = ['4G', '4G']
->>>>>>> b372bb5d
-
     collect_scripts = TestMdadmAbs.collect_scripts + [textwrap.dedent("""
         cd OUTPUT_COLLECT_D
         bcache-super-show /dev/vda6 > bcache_super_vda6
@@ -151,11 +138,6 @@
 
 class XenialTestMdadmBcache(relbase.xenial, TestMdadmBcacheAbs):
     __test__ = True
-
-
-class TrustyTestMdadmBcache(TestMdadmBcacheAbs):
-    __test__ = True
-    release = "trusty"
 
 
 class TestMirrorbootAbs(TestMdadmAbs):
