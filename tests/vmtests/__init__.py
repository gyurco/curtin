--- conflicted
+++ resolved
@@ -20,12 +20,8 @@
 
 from .image_sync import query as imagesync_query
 from .image_sync import mirror as imagesync_mirror
-<<<<<<< HEAD
+from .image_sync import (IMAGE_SRC_URL, IMAGE_DIR, ITEM_NAME_FILTERS)
 from .helpers import check_call, TimeoutExpired, ifconfig_to_dict
-=======
-from .image_sync import (IMAGE_SRC_URL, IMAGE_DIR, ITEM_NAME_FILTERS)
-from .helpers import check_call, TimeoutExpired
->>>>>>> 4ec6e89e
 from unittest import TestCase, SkipTest
 
 try:
@@ -1089,14 +1085,10 @@
     collect_post = textwrap.dedent(
         'tar -C "%s" -cf "%s" .' % (output_dir, output_device))
 
-<<<<<<< HEAD
     # copy /root for curtin config and install.log
     copy_rootdir = textwrap.dedent("cp -a /root " + output_dir)
 
-    # failsafe poweroff runs on precise only, where power_state does
-=======
     # failsafe poweroff runs on precise and centos only, where power_state does
->>>>>>> 4ec6e89e
     # not exist.
     failsafe_poweroff = textwrap.dedent("""#!/bin/sh -x
         [ -e /etc/centos-release -o -e /etc/redhat-release ] &&
@@ -1106,13 +1098,8 @@
         exit 0;
         """)
 
-<<<<<<< HEAD
     scripts = ([collect_prep] + [copy_rootdir] + collect_scripts +
-               [collect_post] + [precise_poweroff])
-=======
-    scripts = ([collect_prep] + collect_scripts + [collect_post] +
-               [failsafe_poweroff])
->>>>>>> 4ec6e89e
+               [collect_post] + [failsafe_poweroff])
 
     for part in scripts:
         if not part.startswith("#!"):
