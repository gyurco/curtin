import atexit
import datetime
import errno
import logging
import json
import os
import random
import re
import shutil
import subprocess
import tempfile
import textwrap
import time
import yaml
import curtin.net as curtin_net
import curtin.util as util
from curtin.block import iscsi

from .report_webhook_logger import CaptureReporting
from curtin.commands.install import INSTALL_PASS_MSG

from .image_sync import query as imagesync_query
from .image_sync import mirror as imagesync_mirror
from .image_sync import (IMAGE_SRC_URL, IMAGE_DIR, ITEM_NAME_FILTERS)
from .helpers import check_call, TimeoutExpired, ip_a_to_dict
from unittest import TestCase, SkipTest

try:
    IMAGES_TO_KEEP = int(os.environ.get("IMAGES_TO_KEEP", 1))
except ValueError:
    raise ValueError("IMAGES_TO_KEEP in environment was not an integer")

DEFAULT_SSTREAM_OPTS = [
    '--keyring=/usr/share/keyrings/ubuntu-cloudimage-keyring.gpg']

DEVNULL = open(os.devnull, 'w')
KEEP_DATA = {"pass": "none", "fail": "all"}
CURTIN_VMTEST_IMAGE_SYNC = os.environ.get("CURTIN_VMTEST_IMAGE_SYNC", "1")
IMAGE_SYNCS = []
TARGET_IMAGE_FORMAT = "raw"


DEFAULT_BRIDGE = os.environ.get("CURTIN_VMTEST_BRIDGE", "user")
OUTPUT_DISK_NAME = 'output_disk.img'
BOOT_TIMEOUT = int(os.environ.get("CURTIN_VMTEST_BOOT_TIMEOUT", 300))
INSTALL_TIMEOUT = int(os.environ.get("CURTIN_VMTEST_INSTALL_TIMEOUT", 3000))

_TOPDIR = None

UC16_IMAGE = os.path.join(IMAGE_DIR,
                          'ubuntu-core-16/amd64/20170217/root-image.xz')


def remove_empty_dir(dirpath):
    if os.path.exists(dirpath):
        try:
            os.rmdir(dirpath)
        except OSError as e:
            if e.errno == errno.ENOTEMPTY:
                pass


def remove_dir(dirpath):
    if os.path.exists(dirpath):
        shutil.rmtree(dirpath)


def _topdir():
    global _TOPDIR
    if _TOPDIR:
        return _TOPDIR

    envname = 'CURTIN_VMTEST_TOPDIR'
    envdir = os.environ.get(envname)
    if envdir:
        if not os.path.exists(envdir):
            os.mkdir(envdir)
            _TOPDIR = envdir
        elif not os.path.isdir(envdir):
            raise ValueError("%s=%s exists but is not a directory" %
                             (envname, envdir))
        else:
            _TOPDIR = envdir
    else:
        tdir = os.environ.get('TMPDIR', '/tmp')
        for i in range(0, 10):
            try:
                ts = datetime.datetime.now().isoformat()
                # : in path give grief at least to tools/launch
                ts = ts.replace(":", "")
                outd = os.path.join(tdir, 'vmtest-{}'.format(ts))
                os.mkdir(outd)
                _TOPDIR = outd
                break
            except OSError as e:
                if e.errno != errno.EEXIST:
                    raise
                time.sleep(random.random()/10)

        if not _TOPDIR:
            raise Exception("Unable to initialize topdir in TMPDIR [%s]" %
                            tdir)

    atexit.register(remove_empty_dir, _TOPDIR)
    return _TOPDIR


def _initialize_logging():
    # Configure logging module to save output to disk and present it on
    # sys.stderr

    logger = logging.getLogger(__name__)
    logger.setLevel(logging.DEBUG)

    formatter = logging.Formatter(
        '%(asctime)s - %(name)s - %(levelname)s - %(message)s')

    envlog = os.environ.get('CURTIN_VMTEST_LOG')
    if envlog:
        logfile = envlog
    else:
        logfile = _topdir() + ".log"
    fh = logging.FileHandler(logfile, mode='w', encoding='utf-8')
    fh.setLevel(logging.DEBUG)
    fh.setFormatter(formatter)

    ch = logging.StreamHandler()
    ch.setLevel(logging.INFO)
    ch.setFormatter(formatter)

    logger.addHandler(fh)
    logger.addHandler(ch)

    logger.info("Logfile: %s .  Working dir: %s", logfile, _topdir())
    return logger


def get_env_var_bool(envname, default=False):
    """get a boolean environment variable.

    If environment variable is not set, use default.
    False values are case insensitive 'false', '0', ''."""
    if not isinstance(default, bool):
        raise ValueError("default '%s' for '%s' is not a boolean" %
                         (default, envname))
    val = os.environ.get(envname)
    if val is None:
        return default

    return val.lower() not in ("false", "0", "")


def sync_images(src_url, base_dir, filters, verbosity=0):
    # do a sync with provided filters

    # only sync once per set of filters.  global IMAGE_SYNCS manages that.
    global IMAGE_SYNCS
    sfilters = ','.join(sorted(filters))

    if sfilters in IMAGE_SYNCS:
        logger.debug("already synced for filters: %s", sfilters)
        return

    logger.info('Syncing images from %s with filters=%s', src_url, filters)
    imagesync_mirror(output_d=base_dir, source=src_url,
                     mirror_filters=filters,
                     max_items=IMAGES_TO_KEEP, verbosity=verbosity)

    IMAGE_SYNCS.append(sfilters)
    logger.debug("now done syncs: %s" % IMAGE_SYNCS)
    return


def get_images(src_url, local_d, distro, release, arch, krel=None, sync="1",
               ftypes=None):
    # ensure that the image items (roottar, kernel, initrd)
    # we need for release and arch are available in base_dir.
    #
    # returns ftype dictionary with path to each ftype as values
    # {ftype: item_url}
    if not ftypes:
        ftypes = {
            'vmtest.root-image': '',
            'vmtest.root-tgz': '',
            'boot-kernel': '',
            'boot-initrd': ''
        }
    elif isinstance(ftypes, (list, tuple)):
        ftypes = dict().fromkeys(ftypes, '')

    common_filters = ['release=%s' % release,
                      'arch=%s' % arch, 'os=%s' % distro]
    if krel:
        common_filters.append('krel=%s' % krel)
    filters = ['ftype~(%s)' % ("|".join(ftypes.keys()))] + common_filters

    if sync == "1":
        # sync with the default items + common filters to ensure we get
        # everything in one go.
        sync_filters = common_filters + ITEM_NAME_FILTERS
        logger.debug('Syncing images from %s with filters=%s', src_url,
                     sync_filters)
        imagesync_mirror(output_d=local_d, source=src_url,
                         mirror_filters=sync_filters,
                         max_items=IMAGES_TO_KEEP, verbosity=1)
    query_cmd = 'python3 tests/vmtests/image_sync.py'
    query_str = '%s query %s %s' % (query_cmd, local_d, ' '.join(filters))
    logger.debug('Query %s for image. %s', local_d, query_str)
    fail_msg = None

    try:
        results = imagesync_query(local_d, max_items=IMAGES_TO_KEEP,
                                  filter_list=filters)
        logger.debug("Query '%s' returned: %s", query_str, results)
        fail_msg = "Empty result returned."
    except Exception as e:
        logger.debug("Query '%s' failed: %s", query_str, e)
        results = None
        fail_msg = str(e)

    if not results and sync == "1":
        # try to fix this with a sync
        logger.info(fail_msg + "  Attempting to fix with an image sync. (%s)",
                    query_str)
        return get_images(src_url, local_d, distro, release, arch,
                          krel=krel, sync="1", ftypes=ftypes)
    elif not results:
        raise ValueError("Required images not found and "
                         "syncing disabled:\n%s" % query_str)

    missing = []
    found = sorted(f.get('ftype') for f in results)
    for ftype in ftypes.keys():
        if ftype not in found:
            raise ValueError("Expected ftype '{}' but not in results"
                             .format(ftype))
    for item in results:
        ftypes[item['ftype']] = item['item_url']
        last_item = item

    missing = [(ftype, path) for ftype, path in ftypes.items()
               if not os.path.exists(path)]

    if len(missing):
        raise ValueError("missing files for ftypes: %s" % missing)

    # trusty amd64/hwe-p 20150101
    version_info = ('%(release)s %(arch)s/%(subarch)s %(version_name)s' %
                    last_item)

    return version_info, ftypes


class TempDir(object):
    boot = None
    collect = None
    disks = None
    install = None
    logs = None
    output_disk = None

    def __init__(self, name, user_data):
        self.restored = False
        # Create tmpdir
        self.tmpdir = os.path.join(_topdir(), name)

        # make subdirs
        self.collect = os.path.join(self.tmpdir, "collect")
        self.install = os.path.join(self.tmpdir, "install")
        self.boot = os.path.join(self.tmpdir, "boot")
        self.logs = os.path.join(self.tmpdir, "logs")
        self.disks = os.path.join(self.tmpdir, "disks")

        self.dirs = (self.collect, self.install, self.boot, self.logs,
                     self.disks)

        self.success_file = os.path.join(self.logs, "success")
        self.errors_file = os.path.join(self.logs, "errors.json")
        self.target_disk = os.path.join(self.disks, "install_disk.img")
        self.seed_disk = os.path.join(self.boot, "seed.img")
        self.output_disk = os.path.join(self.boot, OUTPUT_DISK_NAME)

        if os.path.exists(self.tmpdir):
            self.restored = True
            logger.info('Found existing TempDir, restored: %s' % self.tmpdir)
            return

        try:
            os.mkdir(self.tmpdir)
        except OSError as e:
            if e.errno == errno.EEXIST:
                raise ValueError("name '%s' already exists in %s" %
                                 (name, _topdir))
            else:
                raise e

        for d in self.dirs:
            os.mkdir(d)

        # write cloud-init for installed system
        meta_data_file = os.path.join(self.install, "meta-data")
        with open(meta_data_file, "w") as fp:
            fp.write("instance-id: inst-123\n")
        user_data_file = os.path.join(self.install, "user-data")
        with open(user_data_file, "w") as fp:
            fp.write(user_data)

        # create target disk
        logger.debug('Creating target disk')
        subprocess.check_call(["qemu-img", "create", "-f", TARGET_IMAGE_FORMAT,
                              self.target_disk, "10G"],
                              stdout=DEVNULL, stderr=subprocess.STDOUT)

        # create seed.img for installed system's cloud init
        logger.debug('Creating seed disk')
        subprocess.check_call(["cloud-localds", self.seed_disk,
                              user_data_file, meta_data_file],
                              stdout=DEVNULL, stderr=subprocess.STDOUT)

        # create output disk, mount ro
        logger.debug('Creating output disk')
        subprocess.check_call(["qemu-img", "create", "-f", TARGET_IMAGE_FORMAT,
                              self.output_disk, "10M"],
                              stdout=DEVNULL, stderr=subprocess.STDOUT)
        subprocess.check_call(["mkfs.ext2", "-F", self.output_disk],
                              stdout=DEVNULL, stderr=subprocess.STDOUT)

    def collect_output(self):
        logger.debug('extracting output disk')
        subprocess.check_call(['tar', '-C', self.collect, '-xf',
                               self.output_disk],
                              stdout=DEVNULL, stderr=subprocess.STDOUT)
        # make sure collect output dir is usable by non-root
        subprocess.check_call(['chmod', '-R', 'u+rwX', self.collect],
                              stdout=DEVNULL, stderr=subprocess.STDOUT)


class VMBaseClass(TestCase):
    __test__ = False
    arch_skip = []
    boot_timeout = BOOT_TIMEOUT
    collect_scripts = []
    conf_file = "examples/tests/basic.yaml"
    nr_cpus = None
    dirty_disks = False
    dirty_disk_config = "examples/tests/dirty_disks_config.yaml"
    disk_block_size = 512
    disk_driver = 'virtio-blk'
    disk_to_check = {}
    extra_disks = []
    extra_kern_args = None
    fstab_expected = {}
    boot_cloudconf = None
    install_timeout = INSTALL_TIMEOUT
    interactive = False
    multipath = False
    multipath_num_paths = 2
    nvme_disks = []
    iscsi_disks = []
    recorded_errors = 0
    recorded_failures = 0
    required_net_ifaces = None
    uefi = False
    proxy = None

    # these get set from base_vm_classes
    release = None
    arch = None
    krel = None
    distro = None
    target_distro = None
    target_release = None
    target_krel = None
    target_ftype = "vmtest.root-tgz"

    def shortDescription(self):
        return None

    @classmethod
    def collect_output(cls):
        cls.td.collect_output()

    @classmethod
    def get_test_files(cls):
        # get local absolute filesystem paths for each of the needed file types
        img_verstr, ftypes = get_images(
            IMAGE_SRC_URL, IMAGE_DIR, cls.distro, cls.release, cls.arch,
            krel=cls.krel if cls.krel else cls.release,
            sync=CURTIN_VMTEST_IMAGE_SYNC,
            ftypes=('boot-initrd', 'boot-kernel', 'vmtest.root-image'))
        logger.debug("Install Image %s\n, ftypes: %s\n", img_verstr, ftypes)
        logger.info("Install Image: %s", img_verstr)
        if not cls.target_krel and cls.krel:
            cls.target_krel = cls.krel

        # get local absolute filesystem paths for the OS tarball to be
        # installed
        if cls.target_ftype == "vmtest.root-tgz":
            img_verstr, found = get_images(
                IMAGE_SRC_URL, IMAGE_DIR,
                cls.target_distro if cls.target_distro else cls.distro,
                cls.target_release if cls.target_release else cls.release,
                cls.arch, krel=cls.target_krel, sync=CURTIN_VMTEST_IMAGE_SYNC,
                ftypes=('vmtest.root-tgz',))
            logger.debug("Target Tarball %s\n, ftypes: %s\n",
                         img_verstr, found)
            logger.info("Target Tarball: %s", img_verstr)
        else:
            logger.info('get-testfiles UC16 hack!')
            found = {'root-image.xz': UC16_IMAGE}
        ftypes.update(found)
        return ftypes

    @classmethod
    def build_iscsi_disks(cls):
        cls._iscsi_disks = list()
        disks = []
        if len(cls.iscsi_disks) == 0:
            return disks

        portal = os.environ.get("CURTIN_VMTEST_ISCSI_PORTAL", False)
        if not portal:
            raise SkipTest("No iSCSI portal specified in the "
                           "environment (CURTIN_VMTEST_ISCSI_PORTAL). "
                           "Skipping iSCSI tests.")

        # note that TGT_IPC_SOCKET also needs to be set for
        # successful communication

        try:
            cls.tgtd_ip, cls.tgtd_port = \
                iscsi.assert_valid_iscsi_portal(portal)
        except ValueError as e:
            raise ValueError("CURTIN_VMTEST_ISCSI_PORTAL is invalid: %s", e)

        # copy testcase YAML to a temporary file in order to replace
        # placeholders
        temp_yaml = tempfile.NamedTemporaryFile(prefix=cls.td.tmpdir + '/',
                                                mode='w+t', delete=False)
        logger.debug("iSCSI YAML is at %s" % temp_yaml.name)
        shutil.copyfile(cls.conf_file, temp_yaml.name)
        cls.conf_file = temp_yaml.name

        # we implicitly assume testcase YAML is in the same order as
        # iscsi_disks in the testcase
        # path:size:block_size:serial=,port=,cport=
        for (disk_no, disk_dict) in enumerate(cls.iscsi_disks):
            try:
                disk_sz = disk_dict['size']
            except KeyError:
                raise ValueError('No size specified for iSCSI disk')
            try:
                disk_user, disk_password = disk_dict['auth'].split(':')
                if len(disk_user) == 0 and len(disk_password) > 0:
                    raise ValueError('Specifying iSCSI target password '
                                     'without user is invalid')
            except KeyError:
                disk_user = ''
                disk_password = ''

            try:
                disk_iuser, disk_ipassword = disk_dict['iauth'].split(':')
                if len(disk_iuser) == 0 and len(disk_ipassword) > 0:
                    raise ValueError('Specifying iSCSI initiator password '
                                     'without user is invalid')
            except KeyError:
                disk_iuser = ''
                disk_ipassword = ''

            uuid, _ = util.subp(['uuidgen'], capture=True,
                                decode='replace')
            uuid = uuid.rstrip()
            target = 'curtin-%s' % uuid
            cls._iscsi_disks.append(target)
            dpath = os.path.join(cls.td.disks, '%s.img' % (target))
            iscsi_disk = '{}:{}:iscsi:{}:{}:{}:{}:{}:{}'.format(
                dpath, disk_sz, cls.disk_block_size, target,
                disk_user, disk_password, disk_iuser, disk_ipassword)
            disks.extend(['--disk', iscsi_disk])

            # replace next __RFC4173__ placeholder in YAML
            with tempfile.NamedTemporaryFile(mode='w+t') as temp_yaml:
                shutil.copyfile(cls.conf_file, temp_yaml.name)
                with open(cls.conf_file, 'w+t') as conf:
                    replaced = False
                    for line in temp_yaml:
                        if not replaced and '__RFC4173__' in line:
                            actual_rfc4173 = ''
                            if len(disk_user) > 0:
                                actual_rfc4173 += '%s:%s' % (disk_user,
                                                             disk_password)
                            if len(disk_iuser) > 0:
                                # empty target user/password
                                if len(actual_rfc4173) == 0:
                                    actual_rfc4173 += ':'
                                actual_rfc4173 += ':%s:%s' % (disk_iuser,
                                                              disk_ipassword)
                            # any auth specified?
                            if len(actual_rfc4173) > 0:
                                actual_rfc4173 += '@'
                            # assumes LUN 1
                            actual_rfc4173 += '%s::%s:1:%s' % (
                                              cls.tgtd_ip,
                                              cls.tgtd_port, target)
                            line = line.replace('__RFC4173__', actual_rfc4173)
                            replaced = True
                        conf.write(line)
        return disks

    @classmethod
    def skip_by_date(cls, clsname, release, bugnum, fixby, removeby):
        if datetime.date.today() < datetime.date(*fixby):
            raise SkipTest(
                "LP: #%s not expected to be fixed in %s yet" % (bugnum,
                                                                release))
        if datetime.date.today() > datetime.date(*removeby):
            raise RuntimeError(
                "Please remove the LP: #%s workaround in %s",
                bugnum, clsname)

    @classmethod
    def get_config_smp(cls):
        """Get number of cpus to use for guest"""

        nr_cpus = None
        if cls.nr_cpus:
            nr_cpus = cls.nr_cpus
            logger.debug('Setting cpus from class value: %s', nr_cpus)

        env_cpus = os.environ.get("CURTIN_VMTEST_NR_CPUS", None)
        if env_cpus:
            nr_cpus = env_cpus
            logger.debug('Setting cpus from '
                         ' env["CURTIN_VMTEST_NR_CPUS"] value: %s', nr_cpus)
        if not nr_cpus:
            nr_cpus = 1
            logger.debug('Setting cpus to default value: %s', nr_cpus)

        return str(nr_cpus)

    @classmethod
    def setUpClass(cls):
        # check if we should skip due to host arch
        if cls.arch in cls.arch_skip:
            reason = "{} is not supported on arch {}".format(cls.__name__,
                                                             cls.arch)
            raise SkipTest(reason)

        setup_start = time.time()
        logger.info('Starting setup for testclass: {}'.format(cls.__name__))
        # set up tempdir
        cls.td = TempDir(
            name=cls.__name__,
            user_data=generate_user_data(collect_scripts=cls.collect_scripts,
                                         boot_cloudconf=cls.boot_cloudconf))
        logger.info('Using tempdir: %s', cls.td.tmpdir)
        cls.install_log = os.path.join(cls.td.logs, 'install-serial.log')
        cls.boot_log = os.path.join(cls.td.logs, 'boot-serial.log')
        logger.debug('Install console log: {}'.format(cls.install_log))
        logger.debug('Boot console log: {}'.format(cls.boot_log))
        ftypes = cls.get_test_files()

        # if interactive, launch qemu without 'background & wait'
        if cls.interactive:
            dowait = "--no-dowait"
        else:
            dowait = "--dowait"

        # create launch cmd
        cmd = ["tools/launch", "--arch=" + cls.arch, "-v", dowait,
               "--smp=" + cls.get_config_smp()]
        if not cls.interactive:
            cmd.extend(["--silent", "--power=off"])

        cmd.extend(["--serial-log=" + cls.install_log])

        if cls.extra_kern_args:
            cmd.extend(["--append=" + cls.extra_kern_args])

        # publish the root tarball
        install_src = "PUBURL/" + os.path.basename(ftypes[cls.target_ftype])
        if cls.target_ftype == 'vmtest.root-tgz':
            cmd.append("--publish=%s" % ftypes['vmtest.root-tgz'])
        else:
            cmd.append("--publish=%s::dd-xz" % ftypes[cls.target_ftype])
        logger.info("Publishing src as %s", cmd[-1])

        # build network device list, either from required_net_ifaces or from
        # detection of mac_addresses in storage config
        if isinstance(cls.required_net_ifaces, (list, tuple)):
            # get mac addresses from required_net_ifaces
            macs = cls.required_net_ifaces
        else:
            # check for network configuration
            cls.network_state = curtin_net.parse_net_config(cls.conf_file)
            logger.debug("Network state: {}".format(cls.network_state))

            # build -n arg list with macaddrs from net_config physical config
            macs = []
            interfaces = {}
            if cls.network_state:
                interfaces = cls.network_state.get('interfaces')
            for ifname in interfaces:
                logger.debug("Interface name: {}".format(ifname))
                iface = interfaces.get(ifname)
                hwaddr = iface.get('mac_address')
                if hwaddr:
                    macs.append(hwaddr)

        # construct netdev args list
        netdevs = []
        if len(macs) > 0:
            for mac in macs:
                netdevs.extend(["--netdev=" + DEFAULT_BRIDGE +
                                ",mac={}".format(mac)])
        else:
            netdevs.extend(["--netdev=" + DEFAULT_BRIDGE])

        # build disk arguments
        disks = []
        sc = util.load_file(cls.conf_file)
        storage_config = yaml.load(sc).get('storage', {}).get('config', {})
        cls.disk_wwns = ["wwn=%s" % x.get('wwn') for x in storage_config
                         if 'wwn' in x]
        cls.disk_serials = ["serial=%s" % x.get('serial')
                            for x in storage_config if 'serial' in x]

        target_disk = "{}:{}:{}:{}:".format(cls.td.target_disk,
                                            "",
                                            cls.disk_driver,
                                            cls.disk_block_size)
        if len(cls.disk_wwns):
            target_disk += cls.disk_wwns[0]

        if len(cls.disk_serials):
            target_disk += cls.disk_serials[0]

        disks.extend(['--disk', target_disk])

        # --disk source:size:driver:block_size:devopts
        for (disk_no, disk_sz) in enumerate(cls.extra_disks):
            dpath = os.path.join(cls.td.disks, 'extra_disk_%d.img' % disk_no)
            extra_disk = '{}:{}:{}:{}:'.format(dpath, disk_sz,
                                               cls.disk_driver,
                                               cls.disk_block_size)
            if len(cls.disk_wwns):
                w_index = disk_no + 1
                if w_index < len(cls.disk_wwns):
                    extra_disk += cls.disk_wwns[w_index]

            if len(cls.disk_serials):
                w_index = disk_no + 1
                if w_index < len(cls.disk_serials):
                    extra_disk += cls.disk_serials[w_index]

            disks.extend(['--disk', extra_disk])

        # build nvme disk args if needed
        for (disk_no, disk_sz) in enumerate(cls.nvme_disks):
            dpath = os.path.join(cls.td.disks, 'nvme_disk_%d.img' % disk_no)
            nvme_disk = '{}:{}:nvme:{}:{}'.format(dpath, disk_sz,
                                                  cls.disk_block_size,
                                                  "serial=nvme-%d" % disk_no)
            disks.extend(['--disk', nvme_disk])

        # build iscsi disk args if needed
        disks.extend(cls.build_iscsi_disks())

        # proxy config
        configs = [cls.conf_file]
        cls.proxy = get_apt_proxy()
        if cls.proxy is not None:
            proxy_config = os.path.join(cls.td.install, 'proxy.cfg')
            if not os.path.exists(proxy_config):
                with open(proxy_config, "w") as fp:
                    fp.write(json.dumps({'apt_proxy': cls.proxy}) + "\n")
            configs.append(proxy_config)

        uefi_flags = []
        if cls.uefi:
            logger.debug("Testcase requested launching with UEFI")
            nvram = os.path.join(cls.td.disks, "ovmf_vars.fd")
            uefi_flags = ["--uefi-nvram=%s" % nvram]

            # always attempt to update target nvram (via grub)
            grub_config = os.path.join(cls.td.install, 'grub.cfg')
            if not os.path.exists(grub_config):
                with open(grub_config, "w") as fp:
                    fp.write(json.dumps({'grub': {'update_nvram': True}}))
            configs.append(grub_config)

        if cls.dirty_disks and storage_config:
            logger.debug("Injecting early_command to dirty storage devices")
            configs.append(cls.dirty_disk_config)

        excfg = os.environ.get("CURTIN_VMTEST_EXTRA_CONFIG", False)
        if excfg:
            configs.append(excfg)
            logger.info('Injection extra config from env:\n%s', excfg)

        if cls.multipath:
            disks = disks * cls.multipath_num_paths

        # set reporting logger
        cls.reporting_log = os.path.join(cls.td.logs, 'webhooks-events.json')
        reporting_logger = CaptureReporting(cls.reporting_log)

        # write reporting config
        reporting_config = os.path.join(cls.td.install, 'reporting.cfg')
        localhost_url = ('http://' + get_lan_ip() +
                         ':{:d}/'.format(reporting_logger.port))
        if not os.path.exists(reporting_config):
            with open(reporting_config, 'w') as fp:
                fp.write(json.dumps({
                    'install': {
                        'log_file': '/tmp/install.log',
                        'post_files': ['/tmp/install.log'],
                    },
                    'reporting': {
                        'maas': {
                            'level': 'DEBUG',
                            'type': 'webhook',
                            'endpoint': localhost_url,
                        },
                    },
                }))
        configs.append(reporting_config)

        cmd.extend(uefi_flags + netdevs + disks +
                   [ftypes['vmtest.root-image'], "--kernel=%s" %
                       ftypes['boot-kernel'], "--initrd=%s" %
                    ftypes['boot-initrd'], "--", "curtin", "-vv", "install"] +
                   ["--config=%s" % f for f in configs] +
                   [install_src])

        # don't run the vm stages if we're just re-running testcases on output
        if cls.td.restored:
            logger.info('Using existing outputdata, skipping install/boot')
            return

        # run vm with installer
        lout_path = os.path.join(cls.td.logs, "install-launch.log")
        logger.info('Running curtin installer: {}'.format(cls.install_log))
        try:
            with open(lout_path, "wb") as fpout:
                with reporting_logger:
                    cls.boot_system(cmd, timeout=cls.install_timeout,
                                    console_log=cls.install_log,
                                    proc_out=fpout, purpose="install")
        except TimeoutExpired:
            logger.error('Curtin installer failed with timeout')
            cls.tearDownClass()
            raise
        finally:
            if os.path.exists(cls.install_log):
                with open(cls.install_log, 'rb') as lfh:
                    content = lfh.read().decode('utf-8', errors='replace')
                logger.debug('install serial console output:\n%s', content)
            else:
                logger.warn("Boot for install did not produce a console log.")

        logger.debug('')
        try:
            if os.path.exists(cls.install_log):
                with open(cls.install_log, 'rb') as lfh:
                    install_log = lfh.read().decode('utf-8', errors='replace')
                errmsg, errors = check_install_log(install_log)
                if errmsg:
                    logger.error('Found error: ' + errmsg)
                    for e in errors:
                        logger.error('Context:\n' + e)
                    raise Exception(cls.__name__ + ":" + errmsg +
                                    '\n'.join(errors))
                else:
                    logger.info('Install OK')
            else:
                logger.info('Install Failed')
                raise Exception("No install log was produced")
        except Exception:
            cls.tearDownClass()
            raise

        # create --disk params for nvme disks
        bsize_args = "logical_block_size={}".format(cls.disk_block_size)
        bsize_args += ",physical_block_size={}".format(cls.disk_block_size)
        bsize_args += ",min_io_size={}".format(cls.disk_block_size)

        target_disks = []
        for (disk_no, disk) in enumerate([cls.td.target_disk]):
            disk = '--disk={},driver={},format={},{}'.format(
                disk, cls.disk_driver, TARGET_IMAGE_FORMAT, bsize_args)
            if len(cls.disk_wwns):
                disk += ",%s" % cls.disk_wwns[0]
            if len(cls.disk_serials):
                disk += ",%s" % cls.disk_serials[0]

            target_disks.extend([disk])

        extra_disks = []
        for (disk_no, disk_sz) in enumerate(cls.extra_disks):
            dpath = os.path.join(cls.td.disks, 'extra_disk_%d.img' % disk_no)
            disk = '--disk={},driver={},format={},{}'.format(
                dpath, cls.disk_driver, TARGET_IMAGE_FORMAT, bsize_args)
            if len(cls.disk_wwns):
                w_index = disk_no + 1
                if w_index < len(cls.disk_wwns):
                    disk += ",%s" % cls.disk_wwns[w_index]

            if len(cls.disk_serials):
                w_index = disk_no + 1
                if w_index < len(cls.disk_serials):
                    disk += ",%s" % cls.disk_serials[w_index]

            extra_disks.extend([disk])

        nvme_disks = []
        disk_driver = 'nvme'
        for (disk_no, disk_sz) in enumerate(cls.nvme_disks):
            dpath = os.path.join(cls.td.disks, 'nvme_disk_%d.img' % disk_no)
            disk = '--disk={},driver={},format={},{}'.format(
                dpath, disk_driver, TARGET_IMAGE_FORMAT, bsize_args)
            nvme_disks.extend([disk])

        # unlike NVMe disks, we do not want to configure the iSCSI disks
        # via KVM, which would use qemu's iSCSI target layer.

        if cls.multipath:
            target_disks = target_disks * cls.multipath_num_paths
            extra_disks = extra_disks * cls.multipath_num_paths
            nvme_disks = nvme_disks * cls.multipath_num_paths

        # output disk is always virtio-blk, with serial of output_disk.img
        output_disk = '--disk={},driver={},format={},{},{}'.format(
            cls.td.output_disk, 'virtio-blk',
            TARGET_IMAGE_FORMAT, bsize_args,
            'serial=%s' % os.path.basename(cls.td.output_disk))
        target_disks.extend([output_disk])

        # create xkvm cmd
        cmd = (["tools/xkvm", "-v", dowait] +
               uefi_flags + netdevs +
               target_disks + extra_disks + nvme_disks +
               ["--", "-drive",
                "file=%s,if=virtio,media=cdrom" % cls.td.seed_disk,
                "-smp",  cls.get_config_smp(),
                "-m", "1024"])

        if not cls.interactive:
            if cls.arch == 's390x':
                cmd.extend([
                    "-nographic", "-nodefaults", "-chardev",
                    "file,path=%s,id=charconsole0" % cls.boot_log,
                    "-device",
                    "sclpconsole,chardev=charconsole0,id=console0"])
            else:
                cmd.extend(["-nographic", "-serial", "file:" + cls.boot_log])

        # run vm with installed system, fail if timeout expires
        try:
            logger.info('Booting target image: {}'.format(cls.boot_log))
            logger.debug('{}'.format(" ".join(cmd)))
            xout_path = os.path.join(cls.td.logs, "boot-xkvm.log")
            with open(xout_path, "wb") as fpout:
                cls.boot_system(cmd, console_log=cls.boot_log, proc_out=fpout,
                                timeout=cls.boot_timeout, purpose="first_boot")
        except Exception as e:
            logger.error('Booting after install failed: %s', e)
            cls.tearDownClass()
            raise e
        finally:
            if os.path.exists(cls.boot_log):
                with open(cls.boot_log, 'rb') as lfh:
                    content = lfh.read().decode('utf-8', errors='replace')
                logger.debug('boot serial console output:\n%s', content)
            else:
                    logger.warn("Booting after install not produce"
                                " a console log.")

        # mount output disk
        try:
            cls.collect_output()
        except Exception as e:
            cls.tearDownClass()
            raise

        # capture curtin install log and webhook timings
        util.subp(["tools/curtin-log-print", "--dumpfiles", cls.td.logs,
                   cls.reporting_log], capture=True)

        logger.info(
            "%s: setUpClass finished. took %.02f seconds. Running testcases.",
            cls.__name__, time.time() - setup_start)

    @classmethod
    def cleanIscsiState(cls, result, keep_pass, keep_fail):
        if result:
            keep = keep_pass
        else:
            keep = keep_fail

        if 'disks' in keep or (len(keep) == 1 and keep[0] == 'all'):
            logger.info('Not removing iSCSI disks from tgt, they will '
                        'need to be removed manually.')
        else:
            for target in cls._iscsi_disks:
                logger.debug('Removing iSCSI target %s', target)
                tgtadm_out, _ = util.subp(
                    ['tgtadm', '--lld=iscsi', '--mode=target', '--op=show'],
                    capture=True)

                # match target name to TID, e.g.:
                # Target 4: curtin-59b5507d-1a6d-4b15-beda-3484f2a7d399
                tid = None
                for line in tgtadm_out.splitlines():
                    # new target stanza
                    m = re.match(r'Target (\d+): (\S+)', line)
                    if m and target in m.group(2):
                        tid = m.group(1)
                        break

                if tid:
                    util.subp(['tgtadm', '--lld=iscsi', '--mode=target',
                               '--tid=%s' % tid, '--op=delete'])
                else:
                    logger.warn('Unable to determine target ID for '
                                'target %s. It will need to be manually '
                                'removed.', target)

    @classmethod
    def tearDownClass(cls):
        success = False
        sfile = os.path.exists(cls.td.success_file)
        efile = os.path.exists(cls.td.errors_file)
        if not (sfile or efile):
            logger.warn("class %s had no status.  Possibly no tests run.",
                        cls.__name__)
        elif (sfile and efile):
            logger.warn("class %s had success and fail.", cls.__name__)
        elif sfile:
            success = True

        clean_working_dir(cls.td.tmpdir, success,
                          keep_pass=KEEP_DATA['pass'],
                          keep_fail=KEEP_DATA['fail'])

        cls.cleanIscsiState(success,
                            keep_pass=KEEP_DATA['pass'],
                            keep_fail=KEEP_DATA['fail'])

    @classmethod
    def expected_interfaces(cls):
        expected = []
        interfaces = {}
        if cls.network_state:
            interfaces = cls.network_state.get('interfaces')
        # handle interface aliases when subnets have multiple entries
        for iface in interfaces.values():
            subnets = iface.get('subnets', {})
            if subnets:
                for index, subnet in zip(range(0, len(subnets)), subnets):
                    if index == 0:
                        expected.append(iface)
                    else:
                        expected.append("{}:{}".format(iface, index))
            else:
                expected.append(iface)
        return expected

    @classmethod
    def parse_deb_config(cls, path):
        return curtin_net.parse_deb_config(path)

    @classmethod
    def get_network_state(cls):
        return cls.network_state

    @classmethod
    def get_expected_etc_network_interfaces(cls):
        return curtin_net.render_interfaces(cls.network_state)

    @classmethod
    def get_expected_etc_resolvconf(cls):
        ifaces = {}
        eni = curtin_net.render_interfaces(cls.network_state)
        curtin_net.parse_deb_config_data(ifaces, eni, None, None)
        return ifaces

    @classmethod
    def boot_system(cls, cmd, console_log, proc_out, timeout, purpose):
        # this is separated for easy override in Psuedo classes
        def myboot():
            check_call(cmd, timeout=timeout, stdout=proc_out,
                       stderr=subprocess.STDOUT)
            return True

        return boot_log_wrap(cls.__name__, myboot, cmd, console_log, timeout,
                             purpose)

    # Misc functions that are useful for many tests
    def output_files_exist(self, files):
<<<<<<< HEAD
        for f in files:
            logger.debug('checking file %s', f)
            fullpath = os.path.join(self.td.collect, f)
            print('checking file %s' % fullpath)
            self.assertTrue(os.path.exists(fullpath))
=======
        logger.debug('checking files: %s', files)
        results = {f: os.path.exists(os.path.join(self.td.collect, f))
                   for f in files}
        logger.debug('results: %s', results)
        self.assertTrue(False not in results.values())
>>>>>>> ab2a3a28

    def output_files_dont_exist(self, files):
        logger.debug('checking files: %s', files)
        results = {f: os.path.exists(os.path.join(self.td.collect, f))
                   for f in files}
        logger.debug('results: %s', results)
        self.assertTrue(True not in results.values())

    def load_collect_file(self, filename, mode="r"):
        with open(os.path.join(self.td.collect, filename), mode) as fp:
            return fp.read()

    def load_log_file(self, filename):
        with open(filename, 'rb') as fp:
            return fp.read().decode('utf-8', errors='replace')

    def get_install_log_curtin_version(self):
        # curtin: Installation started. (%s)
        startre = re.compile(
            r'curtin: Installation started.[^(]*\((?P<version>[^)]*)\).*')
        version = None
        for line in self.load_log_file(self.install_log).splitlines():
            vermatch = startre.search(line)
            if vermatch:
                version = vermatch.group('version')
                break
        return version

    def get_curtin_version(self):
        curtin_exe = os.environ.get('CURTIN_VMTEST_CURTIN_EXE', 'bin/curtin')
        # use shell=True to allow for CURTIN_VMTEST_CURTIN_EXE to have
        # spaces in it ("lxc exec container curtin").  That could cause
        # issues for non shell-friendly chars.
        vercmd = ' '.join([curtin_exe, "version"])
        out, _err = util.subp(vercmd, shell=True, capture=True)
        return out.strip()

    def check_file_strippedline(self, filename, search):
        lines = self.load_collect_file(filename).splitlines()
        self.assertIn(search, [i.strip() for i in lines])

    def check_file_regex(self, filename, regex):
        self.assertRegex(self.load_collect_file(filename), regex)

    # To get rid of deprecation warning in python 3.
    def assertRegex(self, s, r):
        try:
            # Python 3.
            super(VMBaseClass, self).assertRegex(s, r)
        except AttributeError:
            # Python 2.
            self.assertRegexpMatches(s, r)

    def get_blkid_data(self, blkid_file):
        with open(os.path.join(self.td.collect, blkid_file)) as fp:
            data = fp.read()
        ret = {}
        for line in data.splitlines():
            if line == "":
                continue
            val = line.split('=')
            ret[val[0]] = val[1]
        return ret

    def test_fstab(self):
        if (os.path.exists(self.td.collect + "fstab") and
                self.fstab_expected is not None):
            with open(os.path.join(self.td.collect, "fstab")) as fp:
                fstab_lines = fp.readlines()
            fstab_entry = None
            for line in fstab_lines:
                for device, mntpoint in self.fstab_expected.items():
                        if device in line:
                            fstab_entry = line
                            self.assertIsNotNone(fstab_entry)
                            self.assertEqual(fstab_entry.split(' ')[1],
                                             mntpoint)

    def test_dname(self):
        fpath = os.path.join(self.td.collect, "ls_dname")
        if (os.path.exists(fpath) and self.disk_to_check is not None):
            with open(fpath, "r") as fp:
                contents = fp.read().splitlines()
            for diskname, part in self.disk_to_check:
                if part is not 0:
                    link = diskname + "-part" + str(part)
                    self.assertIn(link, contents)
                self.assertIn(diskname, contents)

    def test_reporting_data(self):
        with open(self.reporting_log, 'r') as fp:
            data = json.load(fp)
        self.assertTrue(len(data) > 0)
        first_event = data[0]
        self.assertEqual(first_event['event_type'], 'start')
        next_event = data[1]
        # make sure we don't have that timestamp bug
        self.assertNotEqual(first_event['timestamp'], next_event['timestamp'])
        final_event = data[-1]
        self.assertEqual(final_event['event_type'], 'finish')
        self.assertEqual(final_event['name'], 'cmd-install')
        # check for install log
        [events_with_files] = [ev for ev in data if 'files' in ev]
        self.assertIn('files',  events_with_files)
        [files] = events_with_files.get('files', [])
        self.assertIn('path', files)
        self.assertEqual('/tmp/install.log', files.get('path', ''))

    def test_interfacesd_eth0_removed(self):
        """ Check that curtin has removed /etc/network/interfaces.d/eth0.cfg
            by examining the output of a find /etc/network > find_interfaces.d
        """
        fpath = os.path.join(self.td.collect, "find_interfacesd")
        interfacesd = util.load_file(fpath)
        self.assertNotIn("/etc/network/interfaces.d/eth0.cfg",
                         interfacesd.split("\n"))

    def run(self, result):
        super(VMBaseClass, self).run(result)
        self.record_result(result)

    def record_result(self, result):
        # record the result of this test to the class log dir
        # 'passed' gets False on failure, None (not set) on success.
        passed = result.test.passed in (True, None)
        all_good = passed and not os.path.exists(self.td.errors_file)

        if all_good:
            with open(self.td.success_file, "w") as fp:
                fp.write("all good\n")

        if not passed:
            data = {'errors': 1}
            if os.path.exists(self.td.success_file):
                os.unlink(self.td.success_file)
            if os.path.exists(self.td.errors_file):
                with open(self.td.errors_file, "r") as fp:
                    data = json.loads(fp.read())
                data['errors'] += 1

            with open(self.td.errors_file, "w") as fp:
                fp.write(json.dumps(data, indent=2, sort_keys=True,
                                    separators=(',', ': ')) + "\n")


class PsuedoVMBaseClass(VMBaseClass):
    # This mimics much of the VMBaseClass just with faster setUpClass
    # The tests here will fail only if CURTIN_VMTEST_DEBUG_ALLOW_FAIL
    # is set to a true value.  This allows the code to mostly run
    # during a 'make vmtest' (keeping it running) but not to break test.
    #
    # boot_timeouts is a dict of {'purpose': 'mesg'}
    # boot_results controls what happens when boot_system is called
    # a dictionary with key of the 'purpose'
    # inside each dictionary:
    #   timeout_msg: a message for a TimeoutException to raise.
    #   timeout: the value to pass as timeout to exception
    #   exit: the exit value of a CalledProcessError to raise
    #   console_log: what to write into the console log for that boot
    boot_results = {
        'install': {'timeout': 0, 'exit': 0},
        'first_boot': {'timeout': 0, 'exit': 0},
    }
    console_log_pass = '\n'.join([
        'Psuedo console log', INSTALL_PASS_MSG])
    allow_test_fails = get_env_var_bool('CURTIN_VMTEST_DEBUG_ALLOW_FAIL',
                                        False)

    @classmethod
    def collect_output(cls):
        logger.debug('Psuedo extracting output disk')
        with open(os.path.join(cls.td.collect, "fstab"), "w") as fp:
            fp.write('\n'.join(("# psuedo fstab",
                                "LABEL=root / ext4 defaults 0 1")))

        logger.debug('Psudeo webhooks-events.json')
        webhooks = os.path.join(cls.td.logs, 'webhooks-events.json')
        with open(webhooks, "w") as fp:
            fp.write('[]')

    @classmethod
    def get_test_files(cls):
        """Return tuple of version info, and paths for root image,
           kernel, initrd, tarball."""

        def get_psuedo_path(name):
            return os.path.join(IMAGE_DIR, cls.release, cls.arch, name)

        return {
            'vmtest.root-image': get_psuedo_path('psuedo-root-image'),
            'boot-kernel': get_psuedo_path('psuedo-kernel'),
            'boot-initrd': get_psuedo_path('psuedo-initrd'),
            'vmtest.root-tgz': get_psuedo_path('psuedo-root-tgz')
        }

    @classmethod
    def boot_system(cls, cmd, console_log, proc_out, timeout, purpose):
        # this is separated for easy override in Psuedo classes
        data = {'timeout_msg': None, 'timeout': 0,
                'exit': 0, 'log': cls.console_log_pass}
        data.update(cls.boot_results.get(purpose, {}))

        def myboot():
            with open(console_log, "w") as fpout:
                fpout.write(data['log'])

            if data['timeout_msg']:
                raise TimeoutExpired(data['timeout_msg'],
                                     timeout=data['timeout'])

            if data['exit'] != 0:
                raise subprocess.CalledProcessError(cmd=cmd,
                                                    returncode=data['exit'])
            return True

        return boot_log_wrap(cls.__name__, myboot, cmd, console_log, timeout,
                             purpose)

    def test_fstab(self):
        pass

    def test_dname(self):
        pass

    def test_interfacesd_eth0_removed(self):
        pass

    def test_reporting_data(self):
        pass

    def _maybe_raise(self, exc):
        if self.allow_test_fails:
            raise exc


def find_error_context(err_match, contents, nrchars=200):
    context_start = err_match.start() - nrchars
    context_end = err_match.end() + nrchars
    # extract contents, split into lines, drop the first and last partials
    # recombine and return
    return "\n".join(contents[context_start:context_end].splitlines()[1:-1])


def check_install_log(install_log):
    # look if install is OK via curtin 'Installation ok"
    # if we dont find that, scan for known error messages and report
    # if we don't see any errors, fail with general error
    errors = []
    errmsg = None

    # regexps expected in curtin output
    install_pass = INSTALL_PASS_MSG
    install_fail = "({})".format("|".join([
                   'Installation\ failed',
                   'ImportError: No module named.*',
                   'Unexpected error while running command',
                   'E: Unable to locate package.*',
                   'Traceback.*most recent call last.*:']))

    install_is_ok = re.findall(install_pass, install_log)
    # always scan for errors
    found_errors = re.finditer(install_fail, install_log)
    if len(install_is_ok) == 0:
        errmsg = ('Failed to verify Installation is OK')

    for e in found_errors:
        errors.append(find_error_context(e, install_log))
        errmsg = ('Errors during curtin installer')

    return errmsg, errors


def get_apt_proxy():
    # get setting for proxy. should have same result as in tools/launch
    apt_proxy = os.environ.get('apt_proxy')
    if apt_proxy:
        return apt_proxy

    get_apt_config = textwrap.dedent("""
        command -v apt-config >/dev/null 2>&1
        out=$(apt-config shell x Acquire::HTTP::Proxy)
        out=$(sh -c 'eval $1 && echo $x' -- "$out")
        [ -n "$out" ]
        echo "$out"
    """)

    try:
        out = subprocess.check_output(['sh', '-c', get_apt_config])
        if isinstance(out, bytes):
            out = out.decode()
        out = out.rstrip()
        return out
    except subprocess.CalledProcessError:
        pass

    return None


def generate_user_data(collect_scripts=None, apt_proxy=None,
                       boot_cloudconf=None):
    # this returns the user data for the *booted* system
    # its a cloud-config-archive type, which is
    # just a list of parts.  the 'x-shellscript' parts
    # will be executed in the order they're put in
    if collect_scripts is None:
        collect_scripts = []
    parts = []
    base_cloudconfig = {
        'password': 'passw0rd',
        'chpasswd': {'expire': False},
        'power_state': {'mode': 'poweroff'},
    }

    ssh_keys, _err = util.subp(['tools/ssh-keys-list', 'cloud-config'],
                               capture=True)
    # precises' cloud-init version has limited support for cloud-config-archive
    # and expects cloud-config pieces to be appendable to a single file and
    # yaml.load()'able.  Resolve this by using yaml.dump() when generating
    # a list of parts
    parts = [{'type': 'text/cloud-config',
              'content': yaml.dump(base_cloudconfig, indent=1)},
             {'type': 'text/cloud-config', 'content': ssh_keys}]

    if boot_cloudconf is not None:
        parts.append({'type': 'text/cloud-config', 'content':
                      yaml.dump(boot_cloudconf, indent=1)})

    output_dir = '/mnt/output'
    output_dir_macro = 'OUTPUT_COLLECT_D'
    output_device = '/dev/disk/by-id/virtio-%s' % OUTPUT_DISK_NAME

    collect_prep = textwrap.dedent("mkdir -p " + output_dir)
    collect_post = textwrap.dedent(
        'tar -C "%s" -cf "%s" .' % (output_dir, output_device))

    # copy /root for curtin config and install.log
    copy_rootdir = textwrap.dedent("cp -a /root " + output_dir)

    # failsafe poweroff runs on precise and centos only, where power_state does
    # not exist.
    failsafe_poweroff = textwrap.dedent("""#!/bin/sh -x
        [ -e /etc/centos-release -o -e /etc/redhat-release ] &&
            { shutdown -P now "Shutting down on centos"; }
        if grep -i -q precise /etc/os-release; then
            shutdown -P now "Shutting down on precise";
        fi
        exit 0;
        """)

    scripts = ([collect_prep] + [copy_rootdir] + collect_scripts +
               [collect_post] + [failsafe_poweroff])

    for part in scripts:
        if not part.startswith("#!"):
            part = "#!/bin/sh -x\n" + part
        part = part.replace(output_dir_macro, output_dir)
        logger.debug('Cloud config archive content (pre-json):' + part)
        parts.append({'content': part, 'type': 'text/x-shellscript'})
    return '#cloud-config-archive\n' + json.dumps(parts, indent=1)


def clean_working_dir(tdir, result, keep_pass, keep_fail):
    if result:
        keep = keep_pass
    else:
        keep = keep_fail

    # result, keep-mode
    rkm = 'result=%s keep=%s' % ('pass' if result else 'fail', keep)

    if len(keep) == 1 and keep[0] == "all":
        logger.debug('Keeping tmpdir %s [%s]', tdir, rkm)
    elif len(keep) == 1 and keep[0] == "none":
        logger.debug('Removing tmpdir %s [%s]', tdir, rkm)
        shutil.rmtree(tdir)
    else:
        to_clean = [d for d in os.listdir(tdir) if d not in keep]
        logger.debug('Pruning dirs in %s [%s]: %s',
                     tdir, rkm, ','.join(to_clean))
        for d in to_clean:
            cpath = os.path.join(tdir, d)
            if os.path.isdir(cpath):
                shutil.rmtree(os.path.join(tdir, d))
            else:
                os.unlink(cpath)

    return


def apply_keep_settings(success=None, fail=None):
    data = {}
    flist = (
        (success, "CURTIN_VMTEST_KEEP_DATA_PASS", "pass", "none"),
        (fail, "CURTIN_VMTEST_KEEP_DATA_FAIL", "fail", "all"),
    )

    allowed = ("boot", "collect", "disks", "install", "logs", "none", "all")
    for val, ename, dname, default in flist:
        if val is None:
            val = os.environ.get(ename, default)
        toks = val.split(",")
        for name in toks:
            if name not in allowed:
                raise ValueError("'%s' had invalid token '%s'" % (ename, name))
        data[dname] = toks

    global KEEP_DATA
    KEEP_DATA.update(data)


def boot_log_wrap(name, func, cmd, console_log, timeout, purpose):
    logger.debug("%s[%s]: booting with timeout=%s log=%s cmd: %s",
                 name, purpose, timeout, console_log, ' '.join(cmd))
    ret = None
    start = time.time()
    try:
        ret = func()
    finally:
        end = time.time()
        logger.info("%s[%s]: boot took %.02f seconds. returned %s",
                    name, purpose, end - start, ret)
    return ret


def get_lan_ip():
    (out, _) = util.subp(['ip', 'a'], capture=True)
    info = ip_a_to_dict(out)
    (routes, _) = util.subp(['route', '-n'], capture=True)
    gwdevs = [route.split()[-1] for route in routes.splitlines()
              if route.startswith('0.0.0.0') and 'UG' in route]
    if len(gwdevs) > 0:
        dev = gwdevs.pop()
        addr = info[dev].get('inet4')[0].get('address')
    else:
        raise OSError('could not get local ip address')
    return addr


apply_keep_settings()
logger = _initialize_logging()<|MERGE_RESOLUTION|>--- conflicted
+++ resolved
@@ -998,19 +998,11 @@
 
     # Misc functions that are useful for many tests
     def output_files_exist(self, files):
-<<<<<<< HEAD
-        for f in files:
-            logger.debug('checking file %s', f)
-            fullpath = os.path.join(self.td.collect, f)
-            print('checking file %s' % fullpath)
-            self.assertTrue(os.path.exists(fullpath))
-=======
         logger.debug('checking files: %s', files)
         results = {f: os.path.exists(os.path.join(self.td.collect, f))
                    for f in files}
         logger.debug('results: %s', results)
         self.assertTrue(False not in results.values())
->>>>>>> ab2a3a28
 
     def output_files_dont_exist(self, files):
         logger.debug('checking files: %s', files)
