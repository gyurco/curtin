import ast
import atexit
import datetime
import errno
import hashlib
import logging
import json
import os
import pathlib
import random
import re
import shutil
import subprocess
import textwrap
import time
import urllib
import curtin.net as curtin_net

from .helpers import check_call

IMAGE_SRC_URL = os.environ.get(
    'IMAGE_SRC_URL',
    "http://maas.ubuntu.com/images/ephemeral-v2/daily/streams/v1/index.sjson")

IMAGE_DIR = os.environ.get("IMAGE_DIR", "/srv/images")
DEFAULT_SSTREAM_OPTS = [
    '--max=1', '--keyring=/usr/share/keyrings/ubuntu-cloudimage-keyring.gpg']
DEFAULT_FILTERS = ['arch=amd64', 'item_name=root-image.gz']


DEVNULL = open(os.devnull, 'w')

_TOPDIR = None


def remove_empty_dir(dirpath):
    if os.path.exists(dirpath):
        try:
            os.rmdir(dirpath)
        except OSError as e:
            if e.errno == errno.ENOTEMPTY:
                pass


def _topdir():
    global _TOPDIR
    if _TOPDIR:
        return _TOPDIR

    envname = 'CURTIN_VMTEST_TOPDIR'
    envdir = os.environ.get(envname)
    if envdir:
        if not os.path.isdir(envdir):
            os.mkdir(envdir)
            _TOPDIR = envdir
        elif os.path.exists(envdir):
            raise ValueError("%s exists but is not a directory" % envname)
    else:
        tdir = os.environ.get('TMPDIR', '/tmp')
        for i in range(0, 10):
            try:
                ts = datetime.datetime.now().isoformat()
                # : in path give grief at least to tools/launch
                ts = ts.replace(":", "")
                outd = os.path.join(tdir, 'vmtest-{}'.format(ts))
                os.mkdir(outd)
                _TOPDIR = outd
            except FileExistsError:
                time.sleep(random.random()/10)

    if not _TOPDIR:
        raise Exception("Unable to initialize topdir in TMPDIR [%s]" % tdir)

    atexit.register(remove_empty_dir, _TOPDIR)
    return _TOPDIR


def _initialize_logging():
    # Configure logging module to save output to disk and present it on
    # sys.stderr

    logger = logging.getLogger(__name__)
    logger.setLevel(logging.DEBUG)

    formatter = logging.Formatter(
        '%(asctime)s - %(name)s - %(levelname)s - %(message)s')

    envlog = os.environ.get('CURTIN_VMTEST_LOG')
    if envlog:
        logfile = envlog
    else:
        logfile = _topdir() + ".log"
    fh = logging.FileHandler(logfile, mode='w', encoding='utf-8')
    fh.setLevel(logging.DEBUG)
    fh.setFormatter(formatter)

    ch = logging.StreamHandler()
    ch.setLevel(logging.INFO)
    ch.setFormatter(formatter)

    logger.addHandler(fh)
    logger.addHandler(ch)

    logger.info("Logfile: %s .  Working dir: %s", logfile, _topdir())
    return logger


class ImageStore:
    """Local mirror of MAAS images simplestreams data."""

    # By default sync on demand.
    sync = True

    def __init__(self, source_url, base_dir):
        """Initialize the ImageStore.

        source_url is the simplestreams source from where the images will be
        downloaded.
        base_dir is the target dir in the filesystem to keep the mirror.
        """
        self.source_url = source_url
        self.base_dir = base_dir
        if not os.path.isdir(self.base_dir):
            os.makedirs(self.base_dir)
        self.url = pathlib.Path(self.base_dir).as_uri()

    def convert_image(self, root_image_path):
        """Use maas2roottar to unpack root-image, kernel and initrd."""
        logger.info('Converting image format')
        subprocess.check_call(["tools/maas2roottar", root_image_path])

    def sync_images(self, filters=DEFAULT_FILTERS):
        """Sync MAAS images from source_url simplestreams."""
        # Verify sstream-mirror supports --progress option.
        progress = []
        try:
            out = subprocess.check_output(
                ['sstream-mirror', '--help'], stderr=subprocess.STDOUT)
            if isinstance(out, bytes):
                out = out.decode()
            if '--progress' in out:
                progress = ['--progress']
        except subprocess.CalledProcessError:
            # swallow the error here as if sstream-mirror --help failed
            # then the real sstream-mirror call below will also fail.
            pass

        cmd = ['sstream-mirror'] + DEFAULT_SSTREAM_OPTS + progress + [
            self.source_url, self.base_dir] + filters
        logger.info('Syncing images {}'.format(cmd))
        out = subprocess.check_output(cmd)
        logger.debug(out)

    def get_image(self, release, arch, filters=None):
        """Return local path for root image, kernel and initrd."""
        if filters is None:
            filters = [
                'release=%s' % release, 'krel=%s' % release, 'arch=%s' % arch]
        # Query local sstream for compressed root image.
        logger.info(
            'Query simplestreams for root image: %s', filters)
        cmd = ['sstream-query'] + DEFAULT_SSTREAM_OPTS + [
            self.url, 'item_name=root-image.gz'] + filters
        logger.debug(" ".join(cmd))
        out = subprocess.check_output(cmd)
        logger.debug(out)
        # No output means we have no images locally, so try to sync.
        # If there's output, ImageStore.sync decides if images should be
        # synced or not.
        if not out or self.sync:
            self.sync_images(filters=filters)
            out = subprocess.check_output(cmd)
        sstream_data = ast.literal_eval(bytes.decode(out))
        root_image_gz = urllib.parse.urlsplit(sstream_data['item_url']).path
        # Make sure the image checksums correctly. Ideally
        # sstream-[query,mirror] would make the verification for us.
        # See https://bugs.launchpad.net/simplestreams/+bug/1513625
        with open(root_image_gz, "rb") as fp:
            checksum = hashlib.sha256(fp.read()).hexdigest()
        if checksum != sstream_data['sha256']:
            self.sync_images(filters=filters)
            out = subprocess.check_output(cmd)
            sstream_data = ast.literal_eval(bytes.decode(out))
            root_image_gz = urllib.parse.urlsplit(
                sstream_data['item_url']).path

        image_dir = os.path.dirname(root_image_gz)
        root_image_path = os.path.join(image_dir, 'root-image')
        tarball = os.path.join(image_dir, 'root-image.tar.gz')
        kernel_path = os.path.join(image_dir, 'root-image-kernel')
        initrd_path = os.path.join(image_dir, 'root-image-initrd')
        # Check if we need to unpack things from the compressed image.
        if (not os.path.exists(root_image_path) or
                not os.path.exists(kernel_path) or
                not os.path.exists(initrd_path)):
            self.convert_image(root_image_gz)
        return (root_image_path, kernel_path, initrd_path, tarball)


class TempDir:
    def __init__(self, name, user_data):
        # Create tmpdir
        self.tmpdir = os.path.join(_topdir(), name)
        try:
            os.mkdir(self.tmpdir)
        except FileExistsError:
            raise ValueError("name '%s' already exists in %s" %
                             (name, _topdir))

        # write cloud-init for installed system
        meta_data_file = os.path.join(self.tmpdir, "meta-data")
        with open(meta_data_file, "w") as fp:
            fp.write("instance-id: inst-123\n")
        user_data_file = os.path.join(self.tmpdir, "user-data")
        with open(user_data_file, "w") as fp:
            fp.write(user_data)

        # make mnt dir
        self.mnt = os.path.join(self.tmpdir, "mnt")
        os.mkdir(self.mnt)

        # create target disk
        logger.debug('Creating target disk')
        self.target_disk = os.path.join(self.tmpdir, "install_disk.img")
        subprocess.check_call(["qemu-img", "create", "-f", "qcow2",
                              self.target_disk, "10G"],
                              stdout=DEVNULL, stderr=subprocess.STDOUT)

        # create seed.img for installed system's cloud init
        logger.debug('Creating seed disk')
        self.seed_disk = os.path.join(self.tmpdir, "seed.img")
        subprocess.check_call(["cloud-localds", self.seed_disk,
                              user_data_file, meta_data_file],
                              stdout=DEVNULL, stderr=subprocess.STDOUT)

        # create output disk, mount ro
        logger.debug('Creating output disk')
        self.output_disk = os.path.join(self.tmpdir, "output_disk.img")
        subprocess.check_call(["qemu-img", "create", "-f", "raw",
                              self.output_disk, "10M"],
                              stdout=DEVNULL, stderr=subprocess.STDOUT)
        subprocess.check_call(["/sbin/mkfs.ext2", "-F", self.output_disk],
                              stdout=DEVNULL, stderr=subprocess.STDOUT)

    def mount_output_disk(self):
        logger.debug('extracting output disk')
        subprocess.check_call(['tar', '-C', self.mnt, '-xf', self.output_disk],
                              stdout=DEVNULL, stderr=subprocess.STDOUT)

    def remove_tmpdir(self):
        # remove tempdir
        if os.path.exists(self.tmpdir):
            shutil.rmtree(self.tmpdir)


class VMBaseClass:
    disk_to_check = {}
    fstab_expected = {}
    extra_kern_args = None

    @classmethod
    def setUpClass(cls):
        logger.info('Starting setup for testclass: {}'.format(cls.__name__))
        logger.info('Acquiring boot image')
        # get boot img
        image_store = ImageStore(IMAGE_SRC_URL, IMAGE_DIR)
        # Disable sync if env var is set.
        image_store.sync = get_env_var_bool('CURTIN_VMTEST_IMAGE_SYNC', False)
        logger.debug("Image sync = %s", image_store.sync)
        (boot_img, boot_kernel, boot_initrd, tarball) = image_store.get_image(
            cls.release, cls.arch)

        # set up tempdir
        cls.td = TempDir(
            name=cls.__name__,
            user_data=generate_user_data(collect_scripts=cls.collect_scripts))
        logger.info('Using tempdir: {}'.format(cls.td.tmpdir))

        cls.install_log = os.path.join(cls.td.tmpdir, 'install-serial.log')
        cls.boot_log = os.path.join(cls.td.tmpdir, 'boot-serial.log')
        logger.debug('Install console log: '.format(cls.install_log))
        logger.debug('Boot console log: '.format(cls.boot_log))

        # create launch cmd
        cmd = ["tools/launch", "-v"]
        if not cls.interactive:
            cmd.extend(["--silent", "--power=off"])

        cmd.extend(["--serial-log=" + cls.install_log])

        if cls.extra_kern_args:
            cmd.extend(["--append=" + cls.extra_kern_args])

        # publish the root tarball
        install_src = "PUBURL/" + os.path.basename(tarball)
        cmd.append("--publish=%s" % tarball)

        # check for network configuration
        cls.network_state = curtin_net.parse_net_config(cls.conf_file)
        logger.debug("Network state: {}".format(cls.network_state))

        # build -n arg list with macaddrs from net_config physical config
        macs = []
        interfaces = {}
        if cls.network_state:
            interfaces = cls.network_state.get('interfaces')
        for ifname in interfaces:
            logger.debug("Interface name: {}".format(ifname))
            iface = interfaces.get(ifname)
            hwaddr = iface.get('mac_address')
            if hwaddr:
                macs.append(hwaddr)
        netdevs = []
        if len(macs) > 0:
            for mac in macs:
                netdevs.extend(["--netdev=user,mac={}".format(mac)])
        else:
            netdevs.extend(["--netdev=user"])

        # build disk arguments
        extra_disks = []
        for (disk_no, disk_sz) in enumerate(cls.extra_disks):
            dpath = os.path.join(cls.td.tmpdir, 'extra_disk_%d.img' % disk_no)
            extra_disks.extend(['--disk', '{}:{}'.format(dpath, disk_sz)])

        # proxy config
        configs = [cls.conf_file]
        proxy = get_apt_proxy()
        if get_apt_proxy is not None:
            proxy_config = os.path.join(cls.td.tmpdir, 'proxy.cfg')
            with open(proxy_config, "w") as fp:
                fp.write(json.dumps({'apt_proxy': proxy}) + "\n")
            configs.append(proxy_config)

        cmd.extend(netdevs + ["--disk", cls.td.target_disk] + extra_disks +
                   [boot_img, "--kernel=%s" % boot_kernel, "--initrd=%s" %
                    boot_initrd, "--", "curtin", "-vv", "install"] +
                   ["--config=%s" % f for f in configs] +
                   [install_src])

        # run vm with installer
        lout_path = os.path.join(cls.td.tmpdir, "launch-install.out")
        try:
            logger.info('Running curtin installer: {}'.format(cls.install_log))
            logger.debug('{}'.format(" ".join(cmd)))
            with open(lout_path, "wb") as fpout:
                check_call(cmd, timeout=cls.install_timeout,
                           stdout=fpout, stderr=subprocess.STDOUT)
        except subprocess.TimeoutExpired:
            logger.error('Curtin installer failed')
            raise
        finally:
            if os.path.exists(cls.install_log):
                with open(cls.install_log, 'r', encoding='utf-8') as l:
                    logger.debug(
                        u'Serial console output:\n{}'.format(l.read()))
            else:
                logger.warn("Did not have a serial log file from launch.")

        logger.debug('')
        if os.path.exists(cls.install_log):
            logger.info('Checking curtin install output for errors')
            with open(cls.install_log) as l:
                install_log = l.read()
            errmsg, errors = check_install_log(install_log)
            if errmsg:
                for e in errors:
                    logger.error(e)
<<<<<<< HEAD
                errmsg = ('Errors during curtin installer: '
                          '{}'.format(cls.__name__))
                logger.error(errmsg)
                raise Exception(errmsg)
=======
                logger.error(errmsg)
                raise Exception(cls.__name__ + ":" + errmsg)
>>>>>>> 55b28c31
            else:
                logger.info('Install OK')
        else:
            raise Exception("No install log was produced")

        # drop the size parameter if present in extra_disks
        extra_disks = [x if ":" not in x else x.split(':')[0]
                       for x in extra_disks]
        # create xkvm cmd
        cmd = (["tools/xkvm", "-v"] + netdevs + ["--disk", cls.td.target_disk,
               "--disk", cls.td.output_disk] + extra_disks +
               ["--", "-drive",
                "file=%s,if=virtio,media=cdrom" % cls.td.seed_disk,
                "-m", "1024"])
        if not cls.interactive:
            cmd.extend(["-nographic", "-serial", "file:" + cls.boot_log])

        # run vm with installed system, fail if timeout expires
        try:
            logger.info('Booting target image: {}'.format(cls.boot_log))
            logger.debug('{}'.format(" ".join(cmd)))
            xout_path = os.path.join(cls.td.tmpdir, "xkvm-boot.out")
            with open(xout_path, "wb") as fpout:
                check_call(cmd, timeout=cls.boot_timeout,
                           stdout=fpout, stderr=subprocess.STDOUT)
        except subprocess.TimeoutExpired:
            logger.error('Booting after install failed')
            raise
        finally:
            if os.path.exists(cls.boot_log):
                with open(cls.boot_log, 'r', encoding='utf-8') as l:
                    logger.debug(
                        u'Serial console output:\n{}'.format(l.read()))

        # mount output disk
        cls.td.mount_output_disk()
        logger.info('Ready for testcases: '.format(cls.__name__))

    @classmethod
    def tearDownClass(cls):
        if not get_env_var_bool('CURTIN_VMTEST_KEEP_DATA', False):
            logger.debug('Removing tmpdir: {}'.format(cls.td.tmpdir))
            cls.td.remove_tmpdir()

    @classmethod
    def expected_interfaces(cls):
        expected = []
        interfaces = {}
        if cls.network_state:
            interfaces = cls.network_state.get('interfaces')
        # handle interface aliases when subnets have multiple entries
        for iface in interfaces.values():
            subnets = iface.get('subnets', {})
            if subnets:
                for index, subnet in zip(range(0, len(subnets)), subnets):
                    if index == 0:
                        expected.append(iface)
                    else:
                        expected.append("{}:{}".format(iface, index))
            else:
                expected.append(iface)
        return expected

    @classmethod
    def get_network_state(cls):
        return cls.network_state

    @classmethod
    def get_expected_etc_network_interfaces(cls):
        return curtin_net.render_interfaces(cls.network_state)

    @classmethod
    def get_expected_etc_resolvconf(cls):
        ifaces = {}
        eni = curtin_net.render_interfaces(cls.network_state)
        curtin_net.parse_deb_config_data(ifaces, eni, None)
        return ifaces

    # Misc functions that are useful for many tests
    def output_files_exist(self, files):
        for f in files:
            self.assertTrue(os.path.exists(os.path.join(self.td.mnt, f)))

    def check_file_strippedline(self, filename, search):
        with open(os.path.join(self.td.mnt, filename), "r") as fp:
            data = list(i.strip() for i in fp.readlines())
        self.assertIn(search, data)

    def check_file_regex(self, filename, regex):
        with open(os.path.join(self.td.mnt, filename), "r") as fp:
            data = fp.read()
        self.assertRegex(data, regex)

    def get_blkid_data(self, blkid_file):
        with open(os.path.join(self.td.mnt, blkid_file)) as fp:
            data = fp.read()
        ret = {}
        for line in data.splitlines():
            if line == "":
                continue
            val = line.split('=')
            ret[val[0]] = val[1]
        return ret

    def test_fstab(self):
        if (os.path.exists(self.td.mnt + "fstab") and
                self.fstab_expected is not None):
            with open(os.path.join(self.td.mnt, "fstab")) as fp:
                fstab_lines = fp.readlines()
            fstab_entry = None
            for line in fstab_lines:
                for device, mntpoint in self.fstab_expected.items():
                        if device in line:
                            fstab_entry = line
                            self.assertIsNotNone(fstab_entry)
                            self.assertEqual(fstab_entry.split(' ')[1],
                                             mntpoint)

    def test_dname(self):
        if (os.path.exists(self.td.mnt + "ls_dname") and
                self.disk_to_check is not None):
            with open(os.path.join(self.td.mnt, "ls_dname"), "r") as fp:
                contents = fp.read().splitlines()
            for diskname, part in self.disk_to_check.items():
                if part is not 0:
                    link = diskname + "-part" + str(part)
                    self.assertIn(link, contents)
                self.assertIn(diskname, contents)


def check_install_log(install_log):
    # look if install is OK via curtin 'Installation ok"
    # if we dont find that, scan for known error messages and report
    # if we don't see any errors, fail with general error
    errors = []
    errmsg = None

    # regexps expected in curtin output
    install_pass = "Installation finished. No error reported."
    install_fail = "({})".format("|".join([
                   'Installation\ failed',
                   'ImportError: No module named.*',
                   'Unexpected error while running command',
                   'E: Unable to locate package.*']))

    install_is_ok = re.findall(install_pass, install_log)
    if len(install_is_ok) == 0:
        errors = re.findall(install_fail, install_log)
        if len(errors) > 0:
            for e in errors:
                logger.error(e)
            errmsg = ('Errors during curtin installer')
        else:
            errmsg = ('Failed to verify Installation is OK')

    return errmsg, errors


def get_apt_proxy():
    # get setting for proxy. should have same result as in tools/launch
    apt_proxy = os.environ.get('apt_proxy')
    if apt_proxy:
        return apt_proxy

    get_apt_config = textwrap.dedent("""
        command -v apt-config >/dev/null 2>&1
        out=$(apt-config shell x Acquire::HTTP::Proxy)
        out=$(sh -c 'eval $1 && echo $x' -- "$out")
        [ -n "$out" ]
        echo "$out"
    """)

    try:
        out = subprocess.check_output(['sh', '-c', get_apt_config])
        if isinstance(out, bytes):
            out = out.decode()
        out = out.rstrip()
        return out
    except subprocess.CalledProcessError:
        pass

    return None


def generate_user_data(collect_scripts=None, apt_proxy=None):
    # this returns the user data for the *booted* system
    # its a cloud-config-archive type, which is
    # just a list of parts.  the 'x-shellscript' parts
    # will be executed in the order they're put in
    if collect_scripts is None:
        collect_scripts = []
    parts = []
    base_cloudconfig = {
        'password': 'passw0rd',
        'chpasswd': {'expire': False},
        'power_state': {'mode': 'poweroff'},
    }

    parts = [{'type': 'text/cloud-config',
              'content': json.dumps(base_cloudconfig, indent=1)}]

    output_dir_macro = 'OUTPUT_COLLECT_D'
    output_dir = '/mnt/output'
    output_device = '/dev/vdb'

    collect_prep = textwrap.dedent("mkdir -p " + output_dir)
    collect_post = textwrap.dedent(
        'tar -C "%s" -cf "%s" .' % (output_dir, output_device))

    # failsafe poweroff runs on precise only, where power_state does
    # not exist.
    precise_poweroff = textwrap.dedent("""#!/bin/sh
        [ "$(lsb_release -sc)" = "precise" ] || exit 0;
        shutdown -P now "Shutting down on precise"
        """)

    scripts = ([collect_prep] + collect_scripts + [collect_post] +
               [precise_poweroff])

    for part in scripts:
        if not part.startswith("#!"):
            part = "#!/bin/sh\n" + part
        part = part.replace(output_dir_macro, output_dir)
        logger.debug('Cloud config archive content (pre-json):' + part)
        parts.append({'content': part, 'type': 'text/x-shellscript'})
    return '#cloud-config-archive\n' + json.dumps(parts, indent=1)


def get_env_var_bool(envname, default=False):
    """get a boolean environment variable.

    If environment variable is not set, use default.
    False values are case insensitive 'false', '0', ''."""
    if not isinstance(default, bool):
        raise ValueError("default '%s' for '%s' is not a boolean" %
                         (default, envname))
    val = os.environ.get(envname)
    if val is None:
        return default

    return val.lower() not in ("false", "0", "")


logger = _initialize_logging()<|MERGE_RESOLUTION|>--- conflicted
+++ resolved
@@ -366,15 +366,8 @@
             if errmsg:
                 for e in errors:
                     logger.error(e)
-<<<<<<< HEAD
-                errmsg = ('Errors during curtin installer: '
-                          '{}'.format(cls.__name__))
-                logger.error(errmsg)
-                raise Exception(errmsg)
-=======
                 logger.error(errmsg)
                 raise Exception(cls.__name__ + ":" + errmsg)
->>>>>>> 55b28c31
             else:
                 logger.info('Install OK')
         else:
