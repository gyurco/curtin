#!/bin/bash

topdir="${CURTIN_VMTEST_TOPDIR:-${WORKSPACE:-$PWD}/output}"
pkeep=${CURTIN_VMTEST_KEEP_DATA_PASS:-logs,collect}
fkeep=${CURTIN_VMTEST_KEEP_DATA_FAIL:-logs,collect}
reuse=${CURTIN_VMTEST_REUSE_TOPDIR:-0}
export CURTIN_VMTEST_REUSE_TOPDIR=$reuse
export CURTIN_VMTEST_IMAGE_SYNC=${CURTIN_VMTEST_IMAGE_SYNC:-0}
export CURTIN_VMTEST_KEEP_DATA_PASS=$pkeep
export CURTIN_VMTEST_KEEP_DATA_FAIL=$fkeep
export CURTIN_VMTEST_TOPDIR="$topdir"
export CURTIN_VMTEST_LOG="${CURTIN_VMTEST_LOG:-$topdir/debug.log}"
export CURTIN_VMTEST_PARALLEL=${CURTIN_VMTEST_PARALLEL:-0}
export IMAGE_DIR=${IMAGE_DIR:-/srv/images}

# empty TGT_* variables in current env to avoid killing a pid we didn't start.
TGT_PID=""
TGT_LOG_D=""

error() { echo "$@" 1>&2; }
fail() { [ $# -eq 0 ] || error "$@"; exit 1; }
cleanup() {
    local ret=$?
    local keep_rules
    [ "$ret" -eq 0 ] && keep_rules="$pkeep" || keep_rules="$fkeep"
    # kill a tgtd pid that was started here.
    if [ -n "$TGT_PID" ]; then
        error "killing tgt process $TGT_PID"
        kill -9 ${TGT_PID};
    fi
    if [ -n "$TGT_LOG_D" ]; then
        case ",${keep_rules}," in
            *,logs,*|*,all,*) :;;
            *) rm -Rf "${TGT_LOG_D}";;
        esac
    fi
}

if [ "$reuse" != "1" ]; then
    if [ -d "$topdir" ]; then
        fail "topdir '$topdir' existed."
    fi
    mkdir -p "$topdir" || fail "failed mkdir $topdir"
fi

start_s=$(date +%s)
parallel=${CURTIN_VMTEST_PARALLEL}
ntargs=( )
while [ $# -ne 0 ]; do
    case "$1" in
        -p|--parallel) parallel="$2"; shift;;
        --parallel=*) parallel=${1#*=};;
        -p[0-9]|-p-1|-p[0-9][0-9]) parallel=${1#-p};;
        --)
            shift
            break
            ;;
        *) ntargs[${#ntargs[@]}]="$1";;
    esac
    shift;
done

CURTIN_VMTEST_PARALLEL=$parallel

if [ ${#ntargs[@]} -eq 0 ]; then
   set -- -vv --nologcapture tests/vmtests/
fi

<<<<<<< HEAD
trap cleanup EXIT
=======
# dump CURTIN* variables just for info
for v in ${!CURTIN_*} http_proxy https_proxy no_proxy; do
   echo "$v=${!v}"
done
>>>>>>> dea7b668

ntargs=( "${ntargs[@]}" "$@" )

pargs=( )
if [ -n "$parallel" -a "$parallel" != "0" -a "$parallel" != "1" ]; then
    pargs=( --process-timeout=86400 "--processes=$parallel" )
fi

if [ -n "$TGT_IPC_SOCKET" ]; then
    error "existing TGT_IPC_SOCKET=${TGT_IPC_SOCKET}"
elif command -v tgtd >/dev/null 2>&1; then
    tgtdir="$topdir/tgt.d"
    mkdir -p "$tgtdir" || fail "failed to create $tgtdir"
    rm -f "$tgtdir/info" || fail "failed to remove $tgtdir/info"
    ./tools/find-tgt "$tgtdir" >"${tgtdir}/find-tgt.log" 2>&1 || {
        cat "${tgtdir}/find-tgt.log" 1>&2
        fail "could not start a tgt service"
    }
    TGT_LOG_D="$tgtdir"
    . "$tgtdir/info"
    [ -n "$TGT_PID" ] || fail "find-tgt did not write TGT_PID"
    [ -d "/proc/${TGT_PID}" ] || fail "no tgtd process in /proc/${TGT_PID}"
else
    error "no tgtd command, iscsi tests will be skipped"
fi

# dump CURTIN_* and TGT_* variables just for info
for v in ${!CURTIN_*} ${!TGT_*}; do
   echo "$v=${!v}"
done

# avoid LOG info by running python3 tests/vmtests/image_sync.py
# rather than python3 -m tests.vmtests.image_sync (LP: #1594465)
echo "Working with images in $IMAGE_DIR"
fmt="  %(release)-7s %(arch)s/%(subarch)s %(version_name)-10s"
PYTHONPATH="$PWD" python3 tests/vmtests/image_sync.py query \
    --output-format="$fmt" "$IMAGE_DIR" ftype=root-image.gz ||
    { ret=$?; echo "FATAL: error querying images in $IMAGE_DIR" 1>&2;
      exit $ret; }

echo "$(date -R): vmtest start: nosetests3 ${pargs[*]} ${ntargs[*]}"
nosetests3 "${pargs[@]}" "${ntargs[@]}"
ret=$?
end_s=$(date +%s)
echo "$(date -R): vmtest end [$ret] in $(($end_s-$start_s))s"
exit $ret

# vi: ts=4 expandtab syntax=sh<|MERGE_RESOLUTION|>--- conflicted
+++ resolved
@@ -66,14 +66,7 @@
    set -- -vv --nologcapture tests/vmtests/
 fi
 
-<<<<<<< HEAD
 trap cleanup EXIT
-=======
-# dump CURTIN* variables just for info
-for v in ${!CURTIN_*} http_proxy https_proxy no_proxy; do
-   echo "$v=${!v}"
-done
->>>>>>> dea7b668
 
 ntargs=( "${ntargs[@]}" "$@" )
 
@@ -100,8 +93,8 @@
     error "no tgtd command, iscsi tests will be skipped"
 fi
 
-# dump CURTIN_* and TGT_* variables just for info
-for v in ${!CURTIN_*} ${!TGT_*}; do
+# dump CURTIN_* and TGT_* and proxy variables just for info
+for v in ${!CURTIN_*} ${!TGT_*} http_proxy https_proxy no_proxy; do; do
    echo "$v=${!v}"
 done
 
