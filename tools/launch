--- conflicted
+++ resolved
@@ -30,7 +30,7 @@
                         bsize <logical>[,<physical>][,<min_io_size>]
                         bsize defaults to 512b sector size
                         opts is a comma delimitted list of property=value
-                        elements. Examine qemu-kvm -device scsi-hd,? for 
+                        elements. Examine qemu-kvm -device scsi-hd,? for
                         details.
            --vnc D      use -vnc D (mutually exclusive with --silent)
            --uefi   N   enable uefi boot method, store nvram at N
@@ -285,11 +285,7 @@
         case "$cur" in
                --add) addfiles[${#addfiles[@]}]="$next"; shift;;
             -a|--append) uappend="$next"; shift;;
-<<<<<<< HEAD
             -A|--arch) arch_hint="$next"; shift;;
-=======
-            -A|--arch) arch_hint="$next"; shift;;       
->>>>>>> 0a527b0f
             -d|--disk) disks[${#disks[@]}]="$next"; shift;;
             -h|--help) Usage ; exit 0;;
             -i|--initrd) initrd="$next"; shift;;
@@ -411,12 +407,8 @@
         size=$(echo $disk | awk -F: '{print $2}')
         driver=$(echo $disk | awk -F: '{print $3}')
         bsize=$(echo $disk | awk -F: '{print $4}')
-<<<<<<< HEAD
-
-=======
         devopts=$(echo $disk | awk -F: '{print $5}')
-        
->>>>>>> 0a527b0f
+
         if [ -z "${src}" ]; then
             error "Failed to provide disk source"
             exit 1
@@ -460,13 +452,8 @@
             "file=${src},if=none,cache=unsafe,format=$fmt,id=drv${id},index=$id" )
 
         disk_args=( "${disk_args[@]}" "-device"
-<<<<<<< HEAD
-            "${driver},drive=drv${id},serial=dev${id},${bs_args}" )
-
-=======
             "${driver},drive=drv${id},${bs_args}${devopts}" )
-        
->>>>>>> 0a527b0f
+
     done
 
     get_my_ip || { error "failed to get your ip. set IP_ADDR"; return 1; }
@@ -618,23 +605,14 @@
             else
                 chardev_arg="file,path=${serial_log}"
             fi
-<<<<<<< HEAD
-            serial_args="-nodefaults -chardev ${chardev_arg},id=charconsole0 -device sclpconsole,chardev=charconsole0,id=console0"
-        else
-            serial_args="-serial file:${serial_log}"
-        fi
-    fi
-    cmd=(
-=======
                 serial_args="-nodefaults -chardev ${chardev_arg},id=charconsole0 -device sclpconsole,chardev=charconsole0,id=console0"
         else
             serial_args="-serial file:${serial_log}"
             #debug mode serial_args="-serial ${serial_log} -monitor stdio"
         fi
     fi
-    # -monitor stdio 
-    cmd=( 
->>>>>>> 0a527b0f
+    # -monitor stdio
+    cmd=(
         xkvm "${pt[@]}" "${netargs[@]}" --
         "${bios_opts[@]}"
         -m ${mem} ${serial_args} ${video}
