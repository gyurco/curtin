#!/bin/bash

PYTHON_VERSION=${PYTHON_VERSION:-2}
CR="
"
vmtests=""
if [ "$PYTHON_VERSION" = "3" ]; then
    vmtests="tests/vmtests/"
fi
<<<<<<< HEAD
pycheck_dirs=( "curtin/" "tests/unittests/" $vmtests "tools/curtin-log-print")
=======
pycheck_dirs=(
    "curtin/"
    "tests/unittests/"
    $vmtests
    "tools/curtin-log-print"
    "tools/report_webhook_logger.py"
)
>>>>>>> 187771f8

set -f
if [ $# -eq 0 ]; then
   files=( "${pycheck_dirs[@]}" )
else
   files=( "$@" )
fi

cmd=( "python${PYTHON_VERSION}" -m "pyflakes" "${files[@]}" )

echo "Running: " "${cmd[@]}" 1>&2
exec "${cmd[@]}"<|MERGE_RESOLUTION|>--- conflicted
+++ resolved
@@ -7,9 +7,6 @@
 if [ "$PYTHON_VERSION" = "3" ]; then
     vmtests="tests/vmtests/"
 fi
-<<<<<<< HEAD
-pycheck_dirs=( "curtin/" "tests/unittests/" $vmtests "tools/curtin-log-print")
-=======
 pycheck_dirs=(
     "curtin/"
     "tests/unittests/"
@@ -17,7 +14,6 @@
     "tools/curtin-log-print"
     "tools/report_webhook_logger.py"
 )
->>>>>>> 187771f8
 
 set -f
 if [ $# -eq 0 ]; then
