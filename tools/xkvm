--- conflicted
+++ resolved
@@ -345,11 +345,7 @@
                 if=sd|if=mtd|floppy) fail "do not know what to do with $tok on $cur";;
                 id=*) id=$val;;
                 file=*) file=$val;;
-<<<<<<< HEAD
                 fmt=*|format=*) fmt=$val;;
-=======
-                format=*) fmt=$val;;
->>>>>>> 8ba4e8b7
                 serial=*) serial=$val;;
                 bus=*) bus=$val;;
                 unit=*) unit=$val;;
@@ -361,7 +357,6 @@
             out=$(LANG=C qemu-img info "$file") &&
                 fmt=$(echo "$out" | awk '$0 ~ /^file format:/ { print $3 }') ||
                 { error "failed to determine format of $file"; return 1; }
-<<<<<<< HEAD
         else
             fmt=raw
         fi
@@ -371,15 +366,6 @@
         if [ -z "$serial" ]; then
             serial="${file##*/}"
         fi
-=======
-        fi
-        if [ -z "$driver" ]; then
-            driver="$def_disk_driver"
-        fi
-        if [ -z "$serial" ]; then
-            serial="${file##*/}"
-        fi
->>>>>>> 8ba4e8b7
 
         # make sure we add either bus= or index=
         if [ -n "$bus" -o "$unit" ] && [ -n "$index" ]; then
@@ -391,22 +377,13 @@
         fi
 
         busorindex="${bus:+bus=$bus,unit=$unit}${index:+index=${index}}"
-<<<<<<< HEAD
-        diskopts="file=${file},format=$fmt,id=$id,if=none,$busorindex"
+        diskopts="file=${file},id=$id,if=none,format=$fmt,$busorindex"
         devopts="$driver,drive=$id${serial:+,serial=${serial}}"
         for tok in "$@"; do
             case "$tok" in
                 id=*|if=*|driver=*|$file|file=*) continue;;
+                fmt=*|format=*) continue;;
                 serial=*|bus=*|unit=*|index=*) continue;;
-                fmt=*|format=*) continue;;
-=======
-        diskopts="file=${file},id=$id,if=none,format=$fmt,$busorindex"
-        devopts="$driver,drive=$id${serial:+,serial=${serial}}"
-        for tok in "$@"; do
-            case "$tok" in
-                id=*|if=*|driver=*|$file) continue;;
-                serial=*|bus=*|unit=*|index=*) continue;;
->>>>>>> 8ba4e8b7
             esac
             isdevopt "$driver" "$tok" && devopts="${devopts},$tok" ||
                 diskopts="${diskopts},${tok}"
