#!/bin/bash
TEMP_D=""

error() { echo "$@" 1>&1; }
debug() { [ ${VERBOSITY:-0} -lt "$1" ] || error "$@"; }

partition_main_usage() {
    cat <<EOF
Usage: ${0##*/} [ options ] target-dev

   partition target-dev with a single partition
   destroy any partition table that might be there already.

   options:
     -f | --format F   use partition table format F. [mbr, gpt, uefi]
                       default gpt
     -E | --end E      end the partition at E (unit 1k bytes)
EOF
    [ $# -eq 0 ] || echo "$@"
}

grub_install_usage() {
    cat <<EOF
Usage: ${0##*/} [ options ] mount-point target-dev

   perform grub-install with mount-point onto target-dev.

   options:
          --uefi       install grub-efi instead of grub-pc
EOF
    [ $# -eq 0 ] || echo "$@"
}

cleanup() {
    if [ -d "$TEMP_D" ]; then
        rm -Rf "$TEMP_D"
    fi
}

wipedev() {
    # wipe the front and end (gpt is at end also)
    local target="$1" size="" out=""
    getsize "$target" ||
        { error "failed to get size of $target"; return 1; }
    size="$_RET"
    
    dd if=/dev/zero conv=notrunc of="$target" \
        bs=$((1024*1024)) count=1 >/dev/null 2>&1 ||
        { error "failed to zero beginning of $target"; return 1; }

    out=$(dd if=/dev/zero conv=notrunc of="$target" bs=1024 \
        seek=$(((size/1024)-1024)) count=1024 2>&1)
    [ $? -eq 0 ] ||
        { error "failed to wipe end of $target [$size]: $out"; return 1; }

    if [ -b "$target" ]; then
        blockdev --rereadpt "$target"
        udevadm settle
    fi
}

pt_gpt() {
    local target="$1" end=${2:-""} size="" s512="" ptype="L"
    local start="2048" pt1size="" maxend=""
    local isblk=false
    getsize "$target" ||
        { error "failed to get size of $target"; return 1; }
    size="$_RET"
    if [ -z "$end" ]; then
        end=$(($size/512))
    else
        end=$(($end/512))
    fi
    maxend=$((($size/512)-2048))
    [ "$end" -gt "$maxend" ] && end="$maxend"
    debug 1 "maxend=$maxend end=$end size=$size"

    [ -b "$target" ] && isblk=true

    sgdisk --new "15:2048:+1M" --typecode=15:ef02 \
           --new "1::$end"     --typecode=1:8300 "$target" ||
        { error "failed to gpt partition $target"; return 1; }

    if $isblk; then
        blockdev --rereadpt "$target"
        udevadm settle
        [ -b "${target}1" ] ||
            { error "no partition found ${target}1"; return 1; }
        [ -b "${target}15" ] ||
            { error "no partition found ${target}15"; return 1; }
    fi
}

pt_uefi() {
    local target="$1" end=${2:-""} size="" s512="" ptype="L"
    local start="2048" pt1size="" maxend=""
    local isblk=false
    getsize "$target" ||
        { error "failed to get size of $target"; return 1; }
    size="$_RET"
    if [ -z "$end" ]; then
        end=$(($size/512))
    else
        end=$(($end/512))
    fi
    maxend=$((($size/512)-2048))
    [ "$end" -gt "$maxend" ] && end="$maxend"
    debug 1 "maxend=$maxend end=$end size=$size"

    [ -b "$target" ] && isblk=true

    # Part 15 is the UEFI partition, part 1 is root
    sgdisk --new "15:2048:+100M" --typecode=15:ef00 "$target" \
           --new "1::$end" --typecode=1:8300 "$target" ||
        { error "failed to sgdisk for uefi to $target"; return 1; }

    if $isblk; then
        blockdev --rereadpt "$target"
        udevadm settle
        [ -b "${target}1" ] ||
            { error "no partition found ${target}1"; return 1; }
        [ -b "${target}15" ] ||
            { error "no partition found ${target}15"; return 1; }
    fi

    mkfs -t vfat -F 32 -n uefi-boot ${target}15 ||
        { error "failed to partition ${target}15 for UEFI vfat"; return 1; }
}


pt_mbr() {
    local target="$1" end=${2:-""} size="" s512="" ptype="L"
    local start="2048" pt1size="" maxsize="4294967296"
    local isblk=false
    getsize "$target" ||
        { error "failed to get size of $target"; return 1; }
    size="$_RET"

    if [ "$(($size/512))" -gt "$maxsize" ]; then
        debug 1 "disk is larger than max for mbr (2TB)"
        s512=$maxsize
    else
        s512=$(($size/512))
    fi
    if [ -n "$end" ]; then
        pt1size=$(((end/512)-2048))
    else
        pt1size=$((s512-2048))
    fi

    [ -b "$target" ] && isblk=true

    # interact with sfdisk in units of 512 bytes (--unit S)
    # we start all partitions at 2048 of those (1M)
    local sfdisk_out="" sfdisk_in="2048,$pt1size,$ptype,*" sfdisk_cmd=""
    sfdisk_cmd=( sfdisk --no-reread --force --Linux --unit S "$target" )
    debug 1 "sfdisking with: echo '$sfdisk_in' | ${sfdisk_cmd[*]}"
    sfdisk_out=$(echo "$sfdisk_in" | "${sfdisk_cmd[@]}" 2>&1)
    ret=$?
    [ $ret -eq 0 ] || {
        error "failed to partition $target [${sfdisk_out}]";
        return 1;
    }
    if $isblk; then
        blockdev --rereadpt "$target"
        udevadm settle
        [ -b "${target}1" ] ||
            { error "no partition found ${target}1"; return 1; }
    fi
    out=$(wipefs "--offset=$(($start*512))" "$target" 2>&1) || {
        error "$out";
        error "failed to wipefs first partition of $target";
        return 1;
    }
}

partition_main() {
    local short_opts="hE:f:v"
    local long_opts="help,end:,format:,verbose"
    local getopt_out=$(getopt --name "${0##*/}" \
        --options "${short_opts}" --long "${long_opts}" -- "$@") &&
        eval set -- "${getopt_out}" ||
        { partition_main_usage 1>&2; return 1; }

    local cur="" next=""
    local format="mbr" target="" end=""

    while [ $# -ne 0 ]; do
        cur="$1"; next="$2";
        case "$cur" in
            -h|--help) partition_main_usage ; exit 0;;
            -f|--format) format=$next; shift;;
            -E|--end) end=$next; shift;;
            -v|--verbose) VERBOSITY=$((${VERBOSITY}+1));;
            --) shift; break;;
        esac
        shift;
    done

    [ $# -gt 1 ] && { partition_main_usage "got $# args, expected 1" 1>&2; return 1; }
    [ $# -eq 0 ] && { partition_main_usage "must provide target-dev" 1>&2; return 1; }
    target="$1"
    if [ -n "$end" ]; then
        human2bytes "$end" ||
            { error "failed to convert '$end' to bytes"; return 1; }
        end="$_RET"
    fi

    [ "$format" = "gpt" -o "$format" = "mbr" -o "$format" = "uefi" ] ||
        { partition_main_usage "invalid format: $format" 1>&2; return 1; }

    TEMP_D=$(mktemp -d "${TMPDIR:-/tmp}/${0##*/}.XXXXXX") ||
        fail "failed to make tempdir"

    [ -e "$target" ] || { error "$target does not exist"; return 1; }
    [ -f "$target" -o -b "$target" ] ||
        { error "$target not a block device"; return 1; }

    wipedev "$target" ||
        { error "wiping $target failed"; return 1; }

    if [ "$format" = "mbr" ]; then
        pt_mbr "$target" "$end"
    elif [ "$format" = "gpt" ]; then
        pt_gpt "$target" "$end"]
    elif [ "$format" = "uefi" ]; then
        pt_uefi "$target" "$end"
    fi

    trap cleanup EXIT

    return 0
}

human2bytes() {
    # converts size suitable for input to resize2fs to bytes
    # s:512 byte sectors, K:kilobytes, M:megabytes, G:gigabytes
    # none: block size of the image
    local input=${1} defunit=${2:-1024}
    local unit count;
    case "$input" in
        *s) count=${input%s}; unit=512;;
        *K) count=${input%K}; unit=1024;;
        *M) count=${input%M}; unit=$((1024*1024));;
        *G) count=${input%G}; unit=$((1024*1024*1024));;
        *)  count=${input}  ; unit=${defunit};;
    esac
   _RET=$((${count}*${unit}))
}

getsize() {
    local target="$1"
    if [ -b "$target" ]; then
        _RET=$(blockdev --getsize64 "$target")
    elif [ -f "$target" ]; then
        _RET=$(stat "--format=%s" "$target")
    else
        return 1;
    fi
}

is_md() {
    case "${1##*/}" in
        md[0-9]) return 0;;
    esac
    return 1
}

install_grub() {
    local long_opts="uefi"
    local getopt_out=""
    getopt_out=$(getopt --name "${0##*/}" \
        --options "" --long "${long_opts}" -- "$@") &&
        eval set -- "${getopt_out}"

    local uefi=0

    while [ $# -ne 0 ]; do
        cur="$1"; next="$2";
        case "$cur" in
            --uefi) uefi=$((${uefi}+1));;
            --) shift; break;;
        esac
        shift;
    done

    [ $# -lt 2 ] && { grub_install_usage "must provide mount-point and target-dev" 1>&2; return 1; }

    local mp="$1"
    local cmdline tmp r=""
    shift
    local grubdevs
    grubdevs=( "$@" )

    # find the mp device
    mp_dev=$(awk -v MP=${mp} '$2==MP {print$1}' /proc/mounts)
    r=$?
    if [ $r -ne 0 -a $r -ne 1 ]; then
        error "unable to determine device for mount $mp";
        return 1;
    fi
    [ -b $mp_dev ] || { error "$mp_dev is not a block device!"; return 1; }

    # set correct grub package
    local grub_name="grub-pc"
    local grub_target="i386-pc"
    if [ "$uefi" -ge 1 ]; then
        dpkg_arch=$(chroot "$mp" dpkg --print-architecture)
        r=$?
        if [ $r -ne 0 -a $r -ne 1 ]; then
            error "failed to get dpkg architecture"
            return 1;
        fi
        grub_name="grub-efi-$dpkg_arch"
        if [ "$dpkg_arch" = "amd64" ]; then
            grub_target="x86_64-efi"
        fi
    fi

    # check that the grub package is installed
    tmp=$(chroot "$mp" dpkg-query --show \
        --showformat='${Status}\n' $grub_name)
    r=$?
    if [ $r -ne 0 -a $r -ne 1 ]; then
        error "failed to check if $grub_name installed";
        return 1;
    fi
    case "$tmp" in
        install\ ok\ installed) :;;
        *) debug 1 "$grub_name not installed, not doing anything";
            return 0;;
    esac

    # check that mount point has efi partition, and that its mounted
    # at /boot/efi and added to the fstab
    if [ "$uefi" -ge 1 ]; then
<<<<<<< HEAD
        local efi_dev=${mp_dev%[0-9]}15
        [ -b ${efi_dev} ] || { error "no UEFI partition on ${mp_dev%[0-9]}"; return 1; }
=======
        # this assumes that the device was '/dev/xxx[0-9]' and the efi is 15.
        local efi_dev="${mp_dev%[0-9]}15"
        [ -b ${efi_dev} ] || { error "no UEFI partition on ${efi_dev}"; return 1; }
>>>>>>> 33c70f9c

        fslabel=$(blkid -s LABEL -o value "${efi_dev}")
        fstype=$(blkid -s TYPE -o value "${efi_dev}")
        [ "$fstype" = "vfat" ] || { error "${efi_dev} is not a vfat fs"; return 1; }
        [ -n "$fslabel" ] || {  error "no label on EFI device"; return 1; }

        local mp_efi
        mp_efi=$(lsblk --nodeps -n --out "MOUNTPOINT" ${efi_dev})
        [ -z "$mp_efi" ] || umount "$mp_efi"

        if [ ! -e "$mp/boot/efi" ]; then
            mkdir -p "$mp/boot/efi" || { error "failed to mount EFI partition"; return 1; }
            mount "$efi_dev" "$mp/boot/efi" || { error "unable to mount efi part"; return 1; }
            mp_efi="$mp/boot/efi"
        fi

        echo "LABEL=${fslabel}  /boot/efi   vfat    defaults    0 0" >> "$mp/etc/fstab"
    fi

    # copy anything after '--' on cmdline to install'd cmdline
    read cmdline < /proc/cmdline
    local reconf="" newargs=""

    tmp="${cmdline##* -- }"
    if [ "$tmp" != "$cmdline" ]; then
        # there was an explicit '--', so copy stuff some after it
        newargs=$(set -f;
            c="";
            for p in ${cmdline##* -- }; do
                case "$p" in
                    (BOOTIF=*|initrd=*|BOOT_IMAGE=*) continue;;
                esac
                c="$c $p";
            done
            echo "${c# }"
        )
    elif [ "${cmdline#* console=}" != "${cmdline}" ]; then
        # there are 'console=' params, copy those.
        newargs=$(set -f; c=""; for p in $cmdline; do
            [ "${p#console}" = "$p" ] || c="$c $p"; done; echo "${c# }")
    fi

    if [ "${REPLACE_GRUB_LINUX_DEFAULT:-1}" != "0" ]; then
        local n="GRUB_CMDLINE_LINUX_DEFAULT"
        local sede="s|$n=.*|$n=\"$newargs\"|"
        sed -i "$sede" "$mp/etc/default/grub" ||
            { error "failed to update /etc/default/grub"; return 1; }
        grep "$n" "$mp/etc/default/grub"
        reconf="dpkg-reconfigure $grub_name"
        debug 1 "updating cmdline to '${newargs}'"

        # LP: #1179940 . this fix was applied to raring, which
        # made changes above not stick.  This might not be the best
        # way to handle this, but we'll do it for now.
        local cicfg="etc/default/grub.d/50-cloudimg-settings.cfg"
        if [ -f "$mp/$cicfg" ]; then
            debug 1 "moved $cicfg out of the way"
            mv "$mp/$cicfg" "$mp/$cicfg.disabled"
        fi
    fi

    local short="" bd="" grubdev grubdevs_new=""
    grubdevs_new=()
    for grubdev in "${grubdevs[@]}"; do
        if is_md "$grubdev"; then
            short=${grubdev##*/}
            for bd in "/sys/block/$short/slaves/"/*; do
                [ -d "$bd" ] || continue
                bd=${bd##*/}
                bd="/dev/${bd%[0-9]}" # hack: part2bd
                grubdevs_new[${#grubdevs_new[@]}]="$bd"
            done
        else
            grubdevs_new[${#grubdevs_new[@]}]="$grubdev"
        fi
    done
    grubdevs=( "${grubdevs_new[@]}" )

    if [ "$uefi" -ge 1 ]; then
        debug 1 "installing ${grub_name} to: /boot/efi"
        chroot "$mp" env DEBIAN_FRONTEND=noninteractive sh -ec '
            prober="/etc/grub.d/30_os-prober"
            [ -x $prober ] && chmod -x "$prober"
            dpkg-reconfigure "$1"
            [ -f $prober ] && chmod +x "$prober"
            grub-install --target=$2 --efi-directory=/boot/efi --bootloader-id=ubuntu --recheck || exit; done' \
            -- "${grub_name}" "${grub_target}" </dev/null ||
            { error "failed to install grub!"; return 1; }
    else
        debug 1 "installing grub-pc to: ${grubdevs[*]}"
        chroot "$mp" env DEBIAN_FRONTEND=noninteractive sh -ec '
            prober="/etc/grub.d/30_os-prober"
            [ -x $prober ] && chmod -x "$prober"
            dpkg-reconfigure grub-pc
            [ -f $prober ] && chmod +x "$prober"
            for d in "$@"; do grub-install "$d" || exit; done' \
            -- "${grubdevs[@]}" </dev/null ||
            { error "failed to install grub!"; return 1; }
    fi

    [ -n "$mp_efi" ] && umount "$mp_efi"
}

# vi: ts=4 expandtab syntax=sh<|MERGE_RESOLUTION|>--- conflicted
+++ resolved
@@ -334,14 +334,9 @@
     # check that mount point has efi partition, and that its mounted
     # at /boot/efi and added to the fstab
     if [ "$uefi" -ge 1 ]; then
-<<<<<<< HEAD
-        local efi_dev=${mp_dev%[0-9]}15
-        [ -b ${efi_dev} ] || { error "no UEFI partition on ${mp_dev%[0-9]}"; return 1; }
-=======
         # this assumes that the device was '/dev/xxx[0-9]' and the efi is 15.
         local efi_dev="${mp_dev%[0-9]}15"
         [ -b ${efi_dev} ] || { error "no UEFI partition on ${efi_dev}"; return 1; }
->>>>>>> 33c70f9c
 
         fslabel=$(blkid -s LABEL -o value "${efi_dev}")
         fstype=$(blkid -s TYPE -o value "${efi_dev}")
